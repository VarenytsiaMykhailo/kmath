--- conflicted
+++ resolved
@@ -25,21 +25,17 @@
 }
 
 rootProject.name = "kmath"
+
 include(
     ":kmath-memory",
     ":kmath-core",
     ":kmath-functions",
-//    ":kmath-io",
     ":kmath-coroutines",
     ":kmath-histograms",
     ":kmath-commons",
     ":kmath-viktor",
-<<<<<<< HEAD
-    ":kmath-koma",
+    ":kmath-prob",
     ":kmath-nd4j",
-=======
->>>>>>> 431b5745
-    ":kmath-prob",
     ":kmath-dimensions",
     ":kmath-for-real",
     ":kmath-geometry",
