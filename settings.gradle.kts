--- conflicted
+++ resolved
@@ -38,12 +38,7 @@
     ":kmath-for-real",
     ":kmath-geometry",
     ":kmath-ast",
-<<<<<<< HEAD
-    ":examples",
     ":kmath-ejml",
-    ":kmath-kotlingrad"
-=======
-    ":kmath-ejml",
+    ":kmath-kotlingrad",
     ":examples"
->>>>>>> 4b7bd3d1
 )