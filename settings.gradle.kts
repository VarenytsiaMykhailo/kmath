--- conflicted
+++ resolved
@@ -1,10 +1,5 @@
 pluginManagement {
-<<<<<<< HEAD
-
-    val toolsVersion = "0.5.2"
-=======
     val toolsVersion = "0.6.0-dev-5"
->>>>>>> 8b171ac3
 
     plugins {
         id("kotlinx.benchmark") version "0.2.0-dev-20"
@@ -22,27 +17,27 @@
         maven("https://dl.bintray.com/mipt-npm/scientifik")
         maven("https://dl.bintray.com/mipt-npm/dev")
         maven("https://dl.bintray.com/kotlin/kotlinx")
-<<<<<<< HEAD
-=======
+    }
         maven("https://dl.bintray.com/kotlin/kotlin-dev/")
->>>>>>> 8b171ac3
     }
 }
 
 rootProject.name = "kmath"
-
 include(
     ":kmath-memory",
     ":kmath-core",
     ":kmath-functions",
+//    ":kmath-io",
     ":kmath-coroutines",
     ":kmath-histograms",
     ":kmath-commons",
     ":kmath-viktor",
+    ":kmath-koma",
     ":kmath-prob",
+    ":kmath-io",
     ":kmath-dimensions",
     ":kmath-for-real",
     ":kmath-geometry",
-//    ":kmath-ast",
+    ":kmath-ast",
     ":examples"
 )