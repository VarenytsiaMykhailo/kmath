<<<<<<< HEAD
=======
/*
 * Copyright 2018-2021 KMath contributors.
 * Use of this source code is governed by the Apache 2.0 license that can be found in the license/LICENSE.txt file.
 */

import ru.mipt.npm.gradle.Maturity

>>>>>>> 77a3db56
plugins {
    kotlin("jvm")
    id("ru.mipt.npm.gradle.common")
}

dependencies {
    api(project(":kmath-core"))
    api("org.nd4j:nd4j-api:1.0.0-beta7")
    testImplementation("org.deeplearning4j:deeplearning4j-core:1.0.0-beta7")
    testImplementation("org.nd4j:nd4j-native-platform:1.0.0-beta7")
    testImplementation("org.slf4j:slf4j-simple:1.7.30")
}

readme {
    description = "ND4J NDStructure implementation and according NDAlgebra classes"
    maturity = ru.mipt.npm.gradle.Maturity.EXPERIMENTAL
    propertyByTemplate("artifact", rootProject.file("docs/templates/ARTIFACT-TEMPLATE.md"))

    feature(
        id = "nd4jarraystructure",
        description = "NDStructure wrapper for INDArray"
    )

    feature(
        id = "nd4jarrayrings",
        description = "Rings over Nd4jArrayStructure of Int and Long"
    )

    feature(
        id = "nd4jarrayfields",
        description = "Fields over Nd4jArrayStructure of Float and Double"
    )
}<|MERGE_RESOLUTION|>--- conflicted
+++ resolved
@@ -1,5 +1,3 @@
-<<<<<<< HEAD
-=======
 /*
  * Copyright 2018-2021 KMath contributors.
  * Use of this source code is governed by the Apache 2.0 license that can be found in the license/LICENSE.txt file.
@@ -7,7 +5,6 @@
 
 import ru.mipt.npm.gradle.Maturity
 
->>>>>>> 77a3db56
 plugins {
     kotlin("jvm")
     id("ru.mipt.npm.gradle.common")
@@ -23,7 +20,7 @@
 
 readme {
     description = "ND4J NDStructure implementation and according NDAlgebra classes"
-    maturity = ru.mipt.npm.gradle.Maturity.EXPERIMENTAL
+    maturity = Maturity.EXPERIMENTAL
     propertyByTemplate("artifact", rootProject.file("docs/templates/ARTIFACT-TEMPLATE.md"))
 
     feature(
