--- conflicted
+++ resolved
@@ -178,11 +178,7 @@
     override fun INDArray.wrap(): Nd4jArrayStructure<Double> = asDoubleStructure()
 
     @OptIn(UnsafeKMathAPI::class)
-<<<<<<< HEAD
-    override fun mutableStructureND(shape: ShapeND, initializer: DoubleField.(IntArray) -> Double): Nd4jArrayStructure<Double> {
-=======
-    override fun structureND(shape: ShapeND, initializer: Float64Field.(IntArray) -> Double): Nd4jArrayStructure<Double> {
->>>>>>> efb853c1
+    override fun mutableStructureND(shape: ShapeND, initializer: Float64Field.(IntArray) -> Double): Nd4jArrayStructure<Double> {
         val array: INDArray = Nd4j.zeros(*shape.asArray())
         val indices = ColumnStrides(shape)
         indices.asSequence().forEach { index ->
