/*
 * Copyright 2018-2021 KMath contributors.
 * Use of this source code is governed by the Apache 2.0 license that can be found in the license/LICENSE.txt file.
 */

package space.kscience.kmath.integration

import space.kscience.kmath.linear.Point
import space.kscience.kmath.misc.FeatureSet
import kotlin.reflect.KClass

public class MultivariateIntegrand<T : Any> internal constructor(
<<<<<<< HEAD
    override val features: FeatureSet<IntegrandFeature>,
=======
    private val featureMap: Map<KClass<*>, IntegrandFeature>,
>>>>>>> 12805712
    public val function: (Point<T>) -> T,
) : Integrand

<<<<<<< HEAD
public fun <T : Any> MultivariateIntegrand<T>.with(vararg newFeatures: IntegrandFeature): MultivariateIntegrand<T> =
    MultivariateIntegrand(features.with(*newFeatures), function)
=======
    override val features: Set<IntegrandFeature> get() = featureMap.values.toSet()

    @Suppress("UNCHECKED_CAST")
    override fun <T : IntegrandFeature> getFeature(type: KClass<T>): T? = featureMap[type] as? T

    public operator fun <F : IntegrandFeature> plus(pair: Pair<KClass<out F>, F>): MultivariateIntegrand<T> =
        MultivariateIntegrand(featureMap + pair, function)

    public operator fun <F : IntegrandFeature> plus(feature: F): MultivariateIntegrand<T> =
        plus(feature::class to feature)
}
>>>>>>> 12805712

@Suppress("FunctionName")
public fun <T : Any> MultivariateIntegrand(
    vararg features: IntegrandFeature,
    function: (Point<T>) -> T,
): MultivariateIntegrand<T> = MultivariateIntegrand(FeatureSet.of(*features), function)

public val <T : Any> MultivariateIntegrand<T>.value: T? get() = getFeature<IntegrandValue<T>>()?.value<|MERGE_RESOLUTION|>--- conflicted
+++ resolved
@@ -6,22 +6,13 @@
 package space.kscience.kmath.integration
 
 import space.kscience.kmath.linear.Point
-import space.kscience.kmath.misc.FeatureSet
 import kotlin.reflect.KClass
 
 public class MultivariateIntegrand<T : Any> internal constructor(
-<<<<<<< HEAD
-    override val features: FeatureSet<IntegrandFeature>,
-=======
     private val featureMap: Map<KClass<*>, IntegrandFeature>,
->>>>>>> 12805712
     public val function: (Point<T>) -> T,
-) : Integrand
+) : Integrand {
 
-<<<<<<< HEAD
-public fun <T : Any> MultivariateIntegrand<T>.with(vararg newFeatures: IntegrandFeature): MultivariateIntegrand<T> =
-    MultivariateIntegrand(features.with(*newFeatures), function)
-=======
     override val features: Set<IntegrandFeature> get() = featureMap.values.toSet()
 
     @Suppress("UNCHECKED_CAST")
@@ -33,12 +24,11 @@
     public operator fun <F : IntegrandFeature> plus(feature: F): MultivariateIntegrand<T> =
         plus(feature::class to feature)
 }
->>>>>>> 12805712
 
 @Suppress("FunctionName")
 public fun <T : Any> MultivariateIntegrand(
     vararg features: IntegrandFeature,
     function: (Point<T>) -> T,
-): MultivariateIntegrand<T> = MultivariateIntegrand(FeatureSet.of(*features), function)
+): MultivariateIntegrand<T> = MultivariateIntegrand(features.associateBy { it::class }, function)
 
 public val <T : Any> MultivariateIntegrand<T>.value: T? get() = getFeature<IntegrandValue<T>>()?.value