--- conflicted
+++ resolved
@@ -435,18 +435,12 @@
     /**
      * Represents the [variable] as a monic monomial.
      */
-<<<<<<< HEAD
-=======
     @JvmName("numberVariable")
->>>>>>> 94fd24d8
     public fun number(variable: V): P = +variable
     /**
      * Represents the variable as a monic monomial.
      */
-<<<<<<< HEAD
-=======
     @JvmName("asPolynomialVariable")
->>>>>>> 94fd24d8
     public fun V.asPolynomial(): P = number(this)
 
     /**
