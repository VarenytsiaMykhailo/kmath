# Module kmath-functions

Functions and interpolations.

 - [piecewise](src/commonMain/kotlin/space/kscience/kmath/functions/Piecewise.kt) : Piecewise functions.
 - [polynomials](src/commonMain/kotlin/space/kscience/kmath/functions/Polynomial.kt) : Polynomial functions.
 - [linear interpolation](src/commonMain/kotlin/space/kscience/kmath/interpolation/LinearInterpolator.kt) : Linear XY interpolator.
 - [spline interpolation](src/commonMain/kotlin/space/kscience/kmath/interpolation/SplineInterpolator.kt) : Cubic spline XY interpolator.
 - [integration](#) : Univariate and multivariate quadratures


## Artifact:

<<<<<<< HEAD
The Maven coordinates of this project are `space.kscience:kmath-functions:0.3.0-dev-19`.
=======
The Maven coordinates of this project are `space.kscience:kmath-functions:0.3.0`.
>>>>>>> 2144c638

**Gradle Groovy:**
```groovy
repositories {
    maven { url 'https://repo.kotlin.link' }
    mavenCentral()
}

dependencies {
<<<<<<< HEAD
    implementation 'space.kscience:kmath-functions:0.3.0-dev-19'
=======
    implementation 'space.kscience:kmath-functions:0.3.0'
>>>>>>> 2144c638
}
```
**Gradle Kotlin DSL:**
```kotlin
repositories {
    maven("https://repo.kotlin.link")
    mavenCentral()
}

dependencies {
<<<<<<< HEAD
    implementation("space.kscience:kmath-functions:0.3.0-dev-19")
=======
    implementation("space.kscience:kmath-functions:0.3.0")
>>>>>>> 2144c638
}
```<|MERGE_RESOLUTION|>--- conflicted
+++ resolved
@@ -11,11 +11,7 @@
 
 ## Artifact:
 
-<<<<<<< HEAD
-The Maven coordinates of this project are `space.kscience:kmath-functions:0.3.0-dev-19`.
-=======
 The Maven coordinates of this project are `space.kscience:kmath-functions:0.3.0`.
->>>>>>> 2144c638
 
 **Gradle Groovy:**
 ```groovy
@@ -25,11 +21,7 @@
 }
 
 dependencies {
-<<<<<<< HEAD
-    implementation 'space.kscience:kmath-functions:0.3.0-dev-19'
-=======
     implementation 'space.kscience:kmath-functions:0.3.0'
->>>>>>> 2144c638
 }
 ```
 **Gradle Kotlin DSL:**
@@ -40,10 +32,6 @@
 }
 
 dependencies {
-<<<<<<< HEAD
-    implementation("space.kscience:kmath-functions:0.3.0-dev-19")
-=======
     implementation("space.kscience:kmath-functions:0.3.0")
->>>>>>> 2144c638
 }
 ```