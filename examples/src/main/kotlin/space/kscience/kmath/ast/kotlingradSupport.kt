--- conflicted
+++ resolved
@@ -7,12 +7,8 @@
 
 import space.kscience.kmath.expressions.derivative
 import space.kscience.kmath.expressions.invoke
-<<<<<<< HEAD
-import space.kscience.kmath.expressions.symbol
-=======
 import space.kscience.kmath.expressions.Symbol.Companion.x
 import space.kscience.kmath.expressions.toExpression
->>>>>>> ff1fee02
 import space.kscience.kmath.kotlingrad.toKotlingradExpression
 import space.kscience.kmath.operations.DoubleField
 
@@ -21,14 +17,8 @@
  * derivation result is compared with valid derivative in a certain point.
  */
 fun main() {
-<<<<<<< HEAD
-    val x by symbol
-
-    val actualDerivative = "x^2-4*x-44".parseMath()
-=======
     val actualDerivative = "x^2-4*x-44"
         .parseMath()
->>>>>>> ff1fee02
         .toKotlingradExpression(DoubleField)
         .derivative(x)
 
