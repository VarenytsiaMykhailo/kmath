--- conflicted
+++ resolved
@@ -7,12 +7,8 @@
 
 import space.kscience.kmath.commons.linear.CMLinearSpace
 import space.kscience.kmath.linear.matrix
-<<<<<<< HEAD
-import space.kscience.kmath.nd.DoubleBufferND
-=======
 import space.kscience.kmath.nd.Float64BufferND
 import space.kscience.kmath.nd.ShapeND
->>>>>>> efb853c1
 import space.kscience.kmath.nd.Structure2D
 import space.kscience.kmath.nd.mutableStructureND
 import space.kscience.kmath.nd.ndAlgebra
@@ -21,11 +17,7 @@
 import kotlin.collections.component2
 
 fun main() {
-<<<<<<< HEAD
-    val viktorStructure = DoubleField.viktorAlgebra.mutableStructureND(2, 2) { (i, j) ->
-=======
-    val viktorStructure: ViktorStructureND = Float64Field.viktorAlgebra.structureND(ShapeND(2, 2)) { (i, j) ->
->>>>>>> efb853c1
+    val viktorStructure = Float64Field.viktorAlgebra.mutableStructureND(2, 2) { (i, j) ->
         if (i == j) 2.0 else 0.0
     }
 
