plugins {
    id("space.kscience.gradle.mpp")
}

kscience {
    jvm()
    js()
    native()
<<<<<<< HEAD
    wasm{
        browser {
            testTask {
                useKarma {
                    this.webpackConfig.experiments.add("topLevelAwait")
                    useChromeHeadless()
                    useConfigDirectory(project.projectDir.resolve("karma.config.d").resolve("wasm"))
                }
            }
        }
    }

    wasmTest{
        dependencies {
            implementation(kotlin("test"))
        }
    }
=======
    wasm()
>>>>>>> 009f93ad
}

readme {
    maturity = space.kscience.gradle.Maturity.DEVELOPMENT
    description = """
        An API and basic implementation for arranging objects in a continuous memory block.
    """.trimIndent()
}<|MERGE_RESOLUTION|>--- conflicted
+++ resolved
@@ -6,27 +6,7 @@
     jvm()
     js()
     native()
-<<<<<<< HEAD
-    wasm{
-        browser {
-            testTask {
-                useKarma {
-                    this.webpackConfig.experiments.add("topLevelAwait")
-                    useChromeHeadless()
-                    useConfigDirectory(project.projectDir.resolve("karma.config.d").resolve("wasm"))
-                }
-            }
-        }
-    }
-
-    wasmTest{
-        dependencies {
-            implementation(kotlin("test"))
-        }
-    }
-=======
     wasm()
->>>>>>> 009f93ad
 }
 
 readme {
