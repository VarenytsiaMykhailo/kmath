--- conflicted
+++ resolved
@@ -1,17 +1,13 @@
-<<<<<<< HEAD
+plugins { id("ru.mipt.npm.publish") apply false }
 plugins {
     id("scientifik.publish") apply false
     id("org.jetbrains.changelog") version "0.4.0"
 }
 
 val kmathVersion by extra("0.1.4")
-=======
-plugins { id("ru.mipt.npm.publish") apply false }
->>>>>>> 8b171ac3
 
-val kmathVersion: String by extra("0.1.4-dev-8")
-val bintrayRepo: String by extra("scientifik")
-val githubProject: String by extra("kmath")
+val bintrayRepo by extra("scientifik")
+val githubProject by extra("kmath")
 
 allprojects {
     repositories {
@@ -22,16 +18,6 @@
 
     group = "kscience.kmath"
     version = kmathVersion
-
-    afterEvaluate {
-        extensions.findByType<org.jetbrains.kotlin.gradle.dsl.KotlinMultiplatformExtension>()?.run {
-            targets.all {
-                sourceSets.all {
-                    languageSettings.useExperimentalAnnotation("kotlin.contracts.ExperimentalContracts")
-                }
-            }
-        }
-    }
 }
 
 subprojects { if (name.startsWith("kmath")) apply(plugin = "ru.mipt.npm.publish") }