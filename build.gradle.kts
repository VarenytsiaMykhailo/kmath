<<<<<<< HEAD
import com.moowork.gradle.node.NodeExtension
import com.moowork.gradle.node.npm.NpmTask
import com.moowork.gradle.node.task.NodeTask
import org.jetbrains.kotlin.gradle.dsl.KotlinMultiplatformExtension
import org.jetbrains.kotlin.gradle.tasks.Kotlin2JsCompile
import org.jetbrains.kotlin.gradle.tasks.KotlinCompile

buildscript {
    val kotlinVersion: String by rootProject.extra("1.3.30")
    val ioVersion: String by rootProject.extra("0.1.5")
    val coroutinesVersion: String by rootProject.extra("1.2.0")
    val atomicfuVersion: String by rootProject.extra("0.12.1")
    val dokkaVersion: String by rootProject.extra("0.9.17")
    val serializationVersion: String by rootProject.extra("0.10.0")

    repositories {
        jcenter()
        maven("https://dl.bintray.com/kotlin/kotlin-eap")
    }

    dependencies {
        classpath("org.jetbrains.kotlin:kotlin-gradle-plugin:$kotlinVersion")
        classpath("org.jfrog.buildinfo:build-info-extractor-gradle:4+")
        classpath("com.jfrog.bintray.gradle:gradle-bintray-plugin:1.8.4")
        classpath("org.jetbrains.dokka:dokka-gradle-plugin:$dokkaVersion")
        //classpath("org.jetbrains.kotlin:kotlin-frontend-plugin:0.0.45")
        //classpath("org.openjfx:javafx-plugin:0.0.7")
    }
}

plugins {
    id("com.jfrog.artifactory") version "4.9.1" apply false
    id("com.moowork.node") version "1.3.1" apply false
}

val kmathVersion by extra("0.1.2-dev-1")

allprojects {
    apply(plugin = "maven")
    apply(plugin = "maven-publish")
    apply(plugin = "com.jfrog.artifactory")
=======
val kmathVersion by extra("0.1.2-dev-1")

allprojects {
//    apply(plugin = "maven")
//    apply(plugin = "maven-publish")
//    apply(plugin = "com.jfrog.artifactory")
>>>>>>> 3de3ff02

    repositories {
        jcenter()
        maven("https://kotlin.bintray.com/kotlinx")
    }
    
    group = "scientifik"
    version = kmathVersion
}

subprojects {
<<<<<<< HEAD
    if(name.startsWith("kmath")) {
        // apply bintray configuration
        apply(from = "${rootProject.rootDir}/gradle/bintray.gradle")

        //apply artifactory configuration
        apply(from = "${rootProject.rootDir}/gradle/artifactory.gradle")
=======
    // Actually, probably we should apply it to plugins explicitly
    // We also can merge them to single kmath-publish plugin
    if (name.startsWith("kmath")) {
        apply(plugin = "bintray-config")
        apply(plugin = "artifactory-config")
>>>>>>> 3de3ff02
    }
    //    dokka {
//        outputFormat = "html"
//        outputDirectory = javadoc.destinationDir
//    }
//
//    task dokkaJar (type: Jar, dependsOn: dokka) {
//           from javadoc . destinationDir
//            classifier = "javadoc"
//    }
<<<<<<< HEAD

    // Create empty jar for sources classifier to satisfy maven requirements
    val stubSources by tasks.registering(Jar::class) {
        archiveClassifier.set("sources")
        //from(sourceSets.main.get().allSource)
    }

    // Create empty jar for javadoc classifier to satisfy maven requirements
    val stubJavadoc by tasks.registering(Jar::class) {
        archiveClassifier.set("javadoc")
    }

    tasks.withType<KotlinCompile> {
        kotlinOptions {
            jvmTarget = "1.8"
        }
    }


    afterEvaluate {
        extensions.findByType<KotlinMultiplatformExtension>()?.apply {
            jvm {
                compilations.all {
                    kotlinOptions {
                        jvmTarget = "1.8"
                        //freeCompilerArgs = listOf("-Xno-call-assertions", "-Xno-param-assertions")
                    }
                }
            }

            js {
                compilations.all {
                    tasks.getByName(compileKotlinTaskName) {
                        kotlinOptions {
                            metaInfo = true
                            sourceMap = true
                            sourceMapEmbedSources = "always"
                            moduleKind = "commonjs"
                        }
                    }
                }

                configure(listOf(compilations["main"])) {
                    tasks.getByName(compileKotlinTaskName) {
                        kotlinOptions {
                            main = "call"
                        }
                    }
                }


                val runJsTests by ext(false)

                if(runJsTests) {
                    apply(plugin = "com.moowork.node")
                    configure<NodeExtension> {
                        nodeModulesDir = file("$buildDir/node_modules")
                    }

                    val compileKotlinJs by tasks.getting(Kotlin2JsCompile::class)
                    val compileTestKotlinJs by tasks.getting(Kotlin2JsCompile::class)

                    val populateNodeModules by tasks.registering(Copy::class) {
                        dependsOn(compileKotlinJs)
                        from(compileKotlinJs.destinationDir)

                        compilations["test"].runtimeDependencyFiles.forEach {
                            if (it.exists() && !it.isDirectory) {
                                from(zipTree(it.absolutePath).matching { include("*.js") })
                            }
                        }

                        into("$buildDir/node_modules")
                    }

                    val installMocha by tasks.registering(NpmTask::class) {
                        setWorkingDir(buildDir)
                        setArgs(listOf("install", "mocha"))
                    }

                    val runMocha by tasks.registering(NodeTask::class) {
                        dependsOn(compileTestKotlinJs, populateNodeModules, installMocha)
                        setScript(file("$buildDir/node_modules/mocha/bin/mocha"))
                        setArgs(listOf(compileTestKotlinJs.outputFile))
                    }

                    tasks["jsTest"].dependsOn(runMocha)
                }
            }

            sourceSets {

                val commonMain by getting {
                    dependencies {
                        api(kotlin("stdlib"))
                    }
                }
                val commonTest by getting {
                    dependencies {
                        implementation(kotlin("test-common"))
                        implementation(kotlin("test-annotations-common"))
                    }
                }
                val jvmMain by getting {
                    dependencies {
                        api(kotlin("stdlib-jdk8"))
                    }
                }
                val jvmTest by getting {
                    dependencies {
                        implementation(kotlin("test"))
                        implementation(kotlin("test-junit"))
                    }
                }
                val jsMain by getting {
                    dependencies {
                        api(kotlin("stdlib-js"))
                    }
                }
                val jsTest by getting {
                    dependencies {
                        implementation(kotlin("test-js"))
                    }
                }
            }

            targets.all {
                sourceSets.all {
                    languageSettings.progressiveMode = true
                    languageSettings.enableLanguageFeature("InlineClasses")
                    languageSettings.useExperimentalAnnotation("ExperimentalContracts")
                    //languageSettings.enableLanguageFeature("Contracts")
                }
            }

            configure<PublishingExtension> {

                publications.filterIsInstance<MavenPublication>().forEach { publication ->
                    if (publication.name == "kotlinMultiplatform") {
                        // for our root metadata publication, set artifactId with a package and project name
                        publication.artifactId = project.name
                    } else {
                        // for targets, set artifactId with a package, project name and target name (e.g. iosX64)
                        publication.artifactId = "${project.name}-${publication.name}"
                    }
                }

                targets.all {
                    val publication = publications.findByName(name) as MavenPublication

                    // Patch publications with fake javadoc
                    publication.artifact(stubJavadoc.get())
                }
            }
        }
    }

=======
>>>>>>> 3de3ff02
}<|MERGE_RESOLUTION|>--- conflicted
+++ resolved
@@ -1,53 +1,9 @@
-<<<<<<< HEAD
-import com.moowork.gradle.node.NodeExtension
-import com.moowork.gradle.node.npm.NpmTask
-import com.moowork.gradle.node.task.NodeTask
-import org.jetbrains.kotlin.gradle.dsl.KotlinMultiplatformExtension
-import org.jetbrains.kotlin.gradle.tasks.Kotlin2JsCompile
-import org.jetbrains.kotlin.gradle.tasks.KotlinCompile
-
-buildscript {
-    val kotlinVersion: String by rootProject.extra("1.3.30")
-    val ioVersion: String by rootProject.extra("0.1.5")
-    val coroutinesVersion: String by rootProject.extra("1.2.0")
-    val atomicfuVersion: String by rootProject.extra("0.12.1")
-    val dokkaVersion: String by rootProject.extra("0.9.17")
-    val serializationVersion: String by rootProject.extra("0.10.0")
-
-    repositories {
-        jcenter()
-        maven("https://dl.bintray.com/kotlin/kotlin-eap")
-    }
-
-    dependencies {
-        classpath("org.jetbrains.kotlin:kotlin-gradle-plugin:$kotlinVersion")
-        classpath("org.jfrog.buildinfo:build-info-extractor-gradle:4+")
-        classpath("com.jfrog.bintray.gradle:gradle-bintray-plugin:1.8.4")
-        classpath("org.jetbrains.dokka:dokka-gradle-plugin:$dokkaVersion")
-        //classpath("org.jetbrains.kotlin:kotlin-frontend-plugin:0.0.45")
-        //classpath("org.openjfx:javafx-plugin:0.0.7")
-    }
-}
-
-plugins {
-    id("com.jfrog.artifactory") version "4.9.1" apply false
-    id("com.moowork.node") version "1.3.1" apply false
-}
-
-val kmathVersion by extra("0.1.2-dev-1")
-
-allprojects {
-    apply(plugin = "maven")
-    apply(plugin = "maven-publish")
-    apply(plugin = "com.jfrog.artifactory")
-=======
 val kmathVersion by extra("0.1.2-dev-1")
 
 allprojects {
 //    apply(plugin = "maven")
 //    apply(plugin = "maven-publish")
 //    apply(plugin = "com.jfrog.artifactory")
->>>>>>> 3de3ff02
 
     repositories {
         jcenter()
@@ -59,20 +15,11 @@
 }
 
 subprojects {
-<<<<<<< HEAD
-    if(name.startsWith("kmath")) {
-        // apply bintray configuration
-        apply(from = "${rootProject.rootDir}/gradle/bintray.gradle")
-
-        //apply artifactory configuration
-        apply(from = "${rootProject.rootDir}/gradle/artifactory.gradle")
-=======
     // Actually, probably we should apply it to plugins explicitly
     // We also can merge them to single kmath-publish plugin
     if (name.startsWith("kmath")) {
         apply(plugin = "bintray-config")
         apply(plugin = "artifactory-config")
->>>>>>> 3de3ff02
     }
     //    dokka {
 //        outputFormat = "html"
@@ -83,164 +30,4 @@
 //           from javadoc . destinationDir
 //            classifier = "javadoc"
 //    }
-<<<<<<< HEAD
-
-    // Create empty jar for sources classifier to satisfy maven requirements
-    val stubSources by tasks.registering(Jar::class) {
-        archiveClassifier.set("sources")
-        //from(sourceSets.main.get().allSource)
-    }
-
-    // Create empty jar for javadoc classifier to satisfy maven requirements
-    val stubJavadoc by tasks.registering(Jar::class) {
-        archiveClassifier.set("javadoc")
-    }
-
-    tasks.withType<KotlinCompile> {
-        kotlinOptions {
-            jvmTarget = "1.8"
-        }
-    }
-
-
-    afterEvaluate {
-        extensions.findByType<KotlinMultiplatformExtension>()?.apply {
-            jvm {
-                compilations.all {
-                    kotlinOptions {
-                        jvmTarget = "1.8"
-                        //freeCompilerArgs = listOf("-Xno-call-assertions", "-Xno-param-assertions")
-                    }
-                }
-            }
-
-            js {
-                compilations.all {
-                    tasks.getByName(compileKotlinTaskName) {
-                        kotlinOptions {
-                            metaInfo = true
-                            sourceMap = true
-                            sourceMapEmbedSources = "always"
-                            moduleKind = "commonjs"
-                        }
-                    }
-                }
-
-                configure(listOf(compilations["main"])) {
-                    tasks.getByName(compileKotlinTaskName) {
-                        kotlinOptions {
-                            main = "call"
-                        }
-                    }
-                }
-
-
-                val runJsTests by ext(false)
-
-                if(runJsTests) {
-                    apply(plugin = "com.moowork.node")
-                    configure<NodeExtension> {
-                        nodeModulesDir = file("$buildDir/node_modules")
-                    }
-
-                    val compileKotlinJs by tasks.getting(Kotlin2JsCompile::class)
-                    val compileTestKotlinJs by tasks.getting(Kotlin2JsCompile::class)
-
-                    val populateNodeModules by tasks.registering(Copy::class) {
-                        dependsOn(compileKotlinJs)
-                        from(compileKotlinJs.destinationDir)
-
-                        compilations["test"].runtimeDependencyFiles.forEach {
-                            if (it.exists() && !it.isDirectory) {
-                                from(zipTree(it.absolutePath).matching { include("*.js") })
-                            }
-                        }
-
-                        into("$buildDir/node_modules")
-                    }
-
-                    val installMocha by tasks.registering(NpmTask::class) {
-                        setWorkingDir(buildDir)
-                        setArgs(listOf("install", "mocha"))
-                    }
-
-                    val runMocha by tasks.registering(NodeTask::class) {
-                        dependsOn(compileTestKotlinJs, populateNodeModules, installMocha)
-                        setScript(file("$buildDir/node_modules/mocha/bin/mocha"))
-                        setArgs(listOf(compileTestKotlinJs.outputFile))
-                    }
-
-                    tasks["jsTest"].dependsOn(runMocha)
-                }
-            }
-
-            sourceSets {
-
-                val commonMain by getting {
-                    dependencies {
-                        api(kotlin("stdlib"))
-                    }
-                }
-                val commonTest by getting {
-                    dependencies {
-                        implementation(kotlin("test-common"))
-                        implementation(kotlin("test-annotations-common"))
-                    }
-                }
-                val jvmMain by getting {
-                    dependencies {
-                        api(kotlin("stdlib-jdk8"))
-                    }
-                }
-                val jvmTest by getting {
-                    dependencies {
-                        implementation(kotlin("test"))
-                        implementation(kotlin("test-junit"))
-                    }
-                }
-                val jsMain by getting {
-                    dependencies {
-                        api(kotlin("stdlib-js"))
-                    }
-                }
-                val jsTest by getting {
-                    dependencies {
-                        implementation(kotlin("test-js"))
-                    }
-                }
-            }
-
-            targets.all {
-                sourceSets.all {
-                    languageSettings.progressiveMode = true
-                    languageSettings.enableLanguageFeature("InlineClasses")
-                    languageSettings.useExperimentalAnnotation("ExperimentalContracts")
-                    //languageSettings.enableLanguageFeature("Contracts")
-                }
-            }
-
-            configure<PublishingExtension> {
-
-                publications.filterIsInstance<MavenPublication>().forEach { publication ->
-                    if (publication.name == "kotlinMultiplatform") {
-                        // for our root metadata publication, set artifactId with a package and project name
-                        publication.artifactId = project.name
-                    } else {
-                        // for targets, set artifactId with a package, project name and target name (e.g. iosX64)
-                        publication.artifactId = "${project.name}-${publication.name}"
-                    }
-                }
-
-                targets.all {
-                    val publication = publications.findByName(name) as MavenPublication
-
-                    // Patch publications with fake javadoc
-                    publication.artifact(stubJavadoc.get())
-                }
-            }
-        }
-    }
-
-=======
->>>>>>> 3de3ff02
 }