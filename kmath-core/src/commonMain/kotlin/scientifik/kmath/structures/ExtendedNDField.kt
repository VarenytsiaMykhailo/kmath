package scientifik.kmath.structures

import scientifik.kmath.operations.ExtendedField

<<<<<<< HEAD
interface ExtendedNDField<T : Any, F, N : NDStructure<T>> :
    NDField<T, F, N>,
    InverseTrigonometricOperations<N>,
    PowerOperations<N>,
    ExponentialOperations<N>
        where F : ExtendedFieldOperations<T>, F : Field<T>
=======
interface ExtendedNDField<T : Any, F : ExtendedField<T>, N : NDStructure<T>> : NDField<T, F, N>, ExtendedField<N>
>>>>>>> 0950580b


///**
// * NDField that supports [ExtendedField] operations on its elements
// */
//class ExtendedNDFieldWrapper<T : Any, F : ExtendedField<T>, N : NDStructure<T>>(private val ndField: NDField<T, F, N>) :
//    ExtendedNDField<T, F, N>, NDField<T, F, N> by ndField {
//
//    override val shape: IntArray get() = ndField.shape
//    override val elementContext: F get() = ndField.elementContext
//
//    override fun produce(initializer: F.(IntArray) -> T) = ndField.produce(initializer)
//
//    override fun power(arg: N, pow: Double): N {
//        return produce { with(elementContext) { power(arg[it], pow) } }
//    }
//
//    override fun exp(arg: N): N {
//        return produce { with(elementContext) { exp(arg[it]) } }
//    }
//
//    override fun ln(arg: N): N {
//        return produce { with(elementContext) { ln(arg[it]) } }
//    }
//
//    override fun sin(arg: N): N {
//        return produce { with(elementContext) { sin(arg[it]) } }
//    }
//
//    override fun cos(arg: N): N {
//        return produce { with(elementContext) { cos(arg[it]) } }
//    }
//}

<|MERGE_RESOLUTION|>--- conflicted
+++ resolved
@@ -2,16 +2,7 @@
 
 import scientifik.kmath.operations.ExtendedField
 
-<<<<<<< HEAD
-interface ExtendedNDField<T : Any, F, N : NDStructure<T>> :
-    NDField<T, F, N>,
-    InverseTrigonometricOperations<N>,
-    PowerOperations<N>,
-    ExponentialOperations<N>
-        where F : ExtendedFieldOperations<T>, F : Field<T>
-=======
 interface ExtendedNDField<T : Any, F : ExtendedField<T>, N : NDStructure<T>> : NDField<T, F, N>, ExtendedField<N>
->>>>>>> 0950580b
 
 
 ///**
