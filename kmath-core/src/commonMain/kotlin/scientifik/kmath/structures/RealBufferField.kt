--- conflicted
+++ resolved
@@ -6,11 +6,7 @@
 
 
 /**
-<<<<<<< HEAD
- * A simple field over linear buffers of [Double].
-=======
  * [ExtendedFieldOperations] over [RealBuffer].
->>>>>>> e2e26c10
  */
 object RealBufferFieldOperations : ExtendedFieldOperations<Buffer<Double>> {
     override fun add(a: Buffer<Double>, b: Buffer<Double>): RealBuffer {
@@ -43,7 +39,8 @@
             val aArray = a.array
             val bArray = b.array
             RealBuffer(DoubleArray(a.size) { aArray[it] * bArray[it] })
-        } else RealBuffer(DoubleArray(a.size) { a[it] * b[it] })
+        } else
+            RealBuffer(DoubleArray(a.size) { a[it] * b[it] })
     }
 
     override fun divide(a: Buffer<Double>, b: Buffer<Double>): RealBuffer {
@@ -76,7 +73,9 @@
     override fun asin(arg: Buffer<Double>): RealBuffer = if (arg is RealBuffer) {
         val array = arg.array
         RealBuffer(DoubleArray(arg.size) { asin(array[it]) })
-    } else RealBuffer(DoubleArray(arg.size) { asin(arg[it]) })
+    } else {
+        RealBuffer(DoubleArray(arg.size) { asin(arg[it]) })
+    }
 
     override fun acos(arg: Buffer<Double>): RealBuffer = if (arg is RealBuffer) {
         val array = arg.array
