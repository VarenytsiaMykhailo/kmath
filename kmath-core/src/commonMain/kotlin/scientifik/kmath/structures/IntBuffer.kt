package scientifik.kmath.structures

<<<<<<< HEAD
=======
import kotlin.contracts.contract

>>>>>>> 51b7d4e7
/**
 * Specialized [MutableBuffer] implementation over [IntArray].
 *
 * @property array the underlying array.
 */
public inline class IntBuffer(public val array: IntArray) : MutableBuffer<Int> {
    override val size: Int get() = array.size

    override operator fun get(index: Int): Int = array[index]

    override operator fun set(index: Int, value: Int) {
        array[index] = value
    }

    override operator fun iterator(): IntIterator = array.iterator()

    override fun copy(): MutableBuffer<Int> =
        IntBuffer(array.copyOf())
}

/**
 * Creates a new [IntBuffer] with the specified [size], where each element is calculated by calling the specified
 * [init] function.
 *
 * The function [init] is called for each array element sequentially starting from the first one.
 * It should return the value for an buffer element given its index.
 */
<<<<<<< HEAD
public inline fun IntBuffer(size: Int, init: (Int) -> Int): IntBuffer = IntBuffer(IntArray(size) { init(it) })
=======
inline fun IntBuffer(size: Int, init: (Int) -> Int): IntBuffer = IntBuffer(IntArray(size) { init(it) })
>>>>>>> 51b7d4e7

/**
 * Returns a new [IntBuffer] of given elements.
 */
public fun IntBuffer(vararg ints: Int): IntBuffer = IntBuffer(ints)

/**
 * Returns a [IntArray] containing all of the elements of this [MutableBuffer].
 */
public val MutableBuffer<out Int>.array: IntArray
    get() = (if (this is IntBuffer) array else IntArray(size) { get(it) })

/**
 * Returns [IntBuffer] over this array.
 *
 * @receiver the array.
 * @return the new buffer.
 */
public fun IntArray.asBuffer(): IntBuffer = IntBuffer(this)<|MERGE_RESOLUTION|>--- conflicted
+++ resolved
@@ -1,10 +1,7 @@
 package scientifik.kmath.structures
 
-<<<<<<< HEAD
-=======
 import kotlin.contracts.contract
 
->>>>>>> 51b7d4e7
 /**
  * Specialized [MutableBuffer] implementation over [IntArray].
  *
@@ -32,11 +29,7 @@
  * The function [init] is called for each array element sequentially starting from the first one.
  * It should return the value for an buffer element given its index.
  */
-<<<<<<< HEAD
 public inline fun IntBuffer(size: Int, init: (Int) -> Int): IntBuffer = IntBuffer(IntArray(size) { init(it) })
-=======
-inline fun IntBuffer(size: Int, init: (Int) -> Int): IntBuffer = IntBuffer(IntArray(size) { init(it) })
->>>>>>> 51b7d4e7
 
 /**
  * Returns a new [IntBuffer] of given elements.
