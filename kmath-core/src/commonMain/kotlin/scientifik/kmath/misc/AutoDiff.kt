package scientifik.kmath.misc

import scientifik.kmath.linear.Point
import scientifik.kmath.operations.ExtendedField
import scientifik.kmath.operations.Field
import scientifik.kmath.operations.invoke
import scientifik.kmath.operations.sum
import scientifik.kmath.structures.asBuffer
import kotlin.contracts.InvocationKind
import kotlin.contracts.contract

/*
 * Implementation of backward-mode automatic differentiation.
 * Initial gist by Roman Elizarov: https://gist.github.com/elizarov/1ad3a8583e88cb6ea7a0ad09bb591d3d
 */

/**
 * Differentiable variable with value and derivative of differentiation ([deriv]) result
 * with respect to this variable.
 */
public open class Variable<T : Any>(public val value: T)

public class DerivationResult<T : Any>(
    value: T,
    public val deriv: Map<Variable<T>, T>,
    public val context: Field<T>
) : Variable<T>(value) {
    public fun deriv(variable: Variable<T>): T = deriv[variable] ?: context.zero

    /**
     * compute divergence
     */
    public fun div(): T = context { sum(deriv.values) }

    /**
     * Compute a gradient for variables in given order
     */
    public fun grad(vararg variables: Variable<T>): Point<T> {
        check(variables.isNotEmpty()) { "Variable order is not provided for gradient construction" }
        return variables.map(::deriv).asBuffer()
    }
}

/**
 * Runs differentiation and establishes [AutoDiffField] context inside the block of code.
 *
 * The partial derivatives are placed in argument `d` variable
 *
 * Example:
 * ```
 * val x = Variable(2) // define variable(s) and their values
 * val y = deriv { sqr(x) + 5 * x + 3 } // write formulate in deriv context
 * assertEquals(17.0, y.x) // the value of result (y)
 * assertEquals(9.0, x.d)  // dy/dx
 * ```
 */
public inline fun <T : Any, F : Field<T>> F.deriv(body: AutoDiffField<T, F>.() -> Variable<T>): DerivationResult<T> {
    contract { callsInPlace(body, InvocationKind.EXACTLY_ONCE) }

    return (AutoDiffContext(this)) {
        val result = body()
        result.d = context.one // computing derivative w.r.t result
        runBackwardPass()
        DerivationResult(result.value, derivatives, this@deriv)
    }
}

<<<<<<< HEAD

public abstract class AutoDiffField<T : Any, F : Field<T>> : Field<Variable<T>> {
    public abstract val context: F
=======
abstract class AutoDiffField<T : Any, F : Field<T>> : Field<Variable<T>> {
    abstract val context: F
>>>>>>> 51b7d4e7

    /**
     * A variable accessing inner state of derivatives.
     * Use this function in inner builders to avoid creating additional derivative bindings
     */
    public abstract var Variable<T>.d: T

    /**
     * Performs update of derivative after the rest of the formula in the back-pass.
     *
     * For example, implementation of `sin` function is:
     *
     * ```
     * fun AD.sin(x: Variable): Variable = derive(Variable(sin(x.x)) { z -> // call derive with function result
     *     x.d += z.d * cos(x.x) // update derivative using chain rule and derivative of the function
     * }
     * ```
     */
    public abstract fun <R> derive(value: R, block: F.(R) -> Unit): R

    public abstract fun variable(value: T): Variable<T>

    public inline fun variable(block: F.() -> T): Variable<T> = variable(context.block())

    // Overloads for Double constants

    override operator fun Number.plus(b: Variable<T>): Variable<T> =
        derive(variable { this@plus.toDouble() * one + b.value }) { z ->
            b.d += z.d
        }

    override operator fun Variable<T>.plus(b: Number): Variable<T> = b.plus(this)

    override operator fun Number.minus(b: Variable<T>): Variable<T> =
        derive(variable { this@minus.toDouble() * one - b.value }) { z -> b.d -= z.d }

    override operator fun Variable<T>.minus(b: Number): Variable<T> =
        derive(variable { this@minus.value - one * b.toDouble() }) { z -> this@minus.d += z.d }
}

/**
 * Automatic Differentiation context class.
 */
@PublishedApi
internal class AutoDiffContext<T : Any, F : Field<T>>(override val context: F) : AutoDiffField<T, F>() {
    // this stack contains pairs of blocks and values to apply them to
    private var stack: Array<Any?> = arrayOfNulls<Any?>(8)
    private var sp: Int = 0
    val derivatives: MutableMap<Variable<T>, T> = hashMapOf()
    override val zero: Variable<T> get() = Variable(context.zero)
    override val one: Variable<T> get() = Variable(context.one)

    /**
     * A variable coupled with its derivative. For internal use only
     */
    private class VariableWithDeriv<T : Any>(x: T, var d: T) : Variable<T>(x)

    override fun variable(value: T): Variable<T> =
        VariableWithDeriv(value, context.zero)

    override var Variable<T>.d: T
        get() = (this as? VariableWithDeriv)?.d ?: derivatives[this] ?: context.zero
        set(value) = if (this is VariableWithDeriv) d = value else derivatives[this] = value

    @Suppress("UNCHECKED_CAST")
    override fun <R> derive(value: R, block: F.(R) -> Unit): R {
        // save block to stack for backward pass
        if (sp >= stack.size) stack = stack.copyOf(stack.size * 2)
        stack[sp++] = block
        stack[sp++] = value
        return value
    }

    @Suppress("UNCHECKED_CAST")
    fun runBackwardPass() {
        while (sp > 0) {
            val value = stack[--sp]
            val block = stack[--sp] as F.(Any?) -> Unit
            context.block(value)
        }
    }

    // Basic math (+, -, *, /)

    override fun add(a: Variable<T>, b: Variable<T>): Variable<T> = derive(variable { a.value + b.value }) { z ->
        a.d += z.d
        b.d += z.d
    }

    override fun multiply(a: Variable<T>, b: Variable<T>): Variable<T> = derive(variable { a.value * b.value }) { z ->
        a.d += z.d * b.value
        b.d += z.d * a.value
    }

    override fun divide(a: Variable<T>, b: Variable<T>): Variable<T> = derive(variable { a.value / b.value }) { z ->
        a.d += z.d / b.value
        b.d -= z.d * a.value / (b.value * b.value)
    }

    override fun multiply(a: Variable<T>, k: Number): Variable<T> = derive(variable { k.toDouble() * a.value }) { z ->
        a.d += z.d * k.toDouble()
    }
}

<<<<<<< HEAD
// Extensions for differentiation of various basic mathematical functions

// x ^ 2
public fun <T : Any, F : Field<T>> AutoDiffField<T, F>.sqr(x: Variable<T>): Variable<T> =
    derive(variable { x.value * x.value }) { z -> x.d += z.d * 2 * x.value }

// x ^ 1/2
public fun <T : Any, F : ExtendedField<T>> AutoDiffField<T, F>.sqrt(x: Variable<T>): Variable<T> =
    derive(variable { sqrt(x.value) }) { z -> x.d += z.d * 0.5 / z.value }

// x ^ y (const)
public fun <T : Any, F : ExtendedField<T>> AutoDiffField<T, F>.pow(x: Variable<T>, y: Double): Variable<T> =
    derive(variable { power(x.value, y) }) { z -> x.d += z.d * y * power(x.value, y - 1) }

public fun <T : Any, F : ExtendedField<T>> AutoDiffField<T, F>.pow(x: Variable<T>, y: Int): Variable<T> =
    pow(x, y.toDouble())

// exp(x)
public fun <T : Any, F : ExtendedField<T>> AutoDiffField<T, F>.exp(x: Variable<T>): Variable<T> =
    derive(variable { exp(x.value) }) { z -> x.d += z.d * z.value }

// ln(x)
public fun <T : Any, F : ExtendedField<T>> AutoDiffField<T, F>.ln(x: Variable<T>): Variable<T> =
    derive(variable { ln(x.value) }) { z -> x.d += z.d / x.value }

// x ^ y (any)
public fun <T : Any, F : ExtendedField<T>> AutoDiffField<T, F>.pow(x: Variable<T>, y: Variable<T>): Variable<T> =
    exp(y * ln(x))

// sin(x)
public fun <T : Any, F : ExtendedField<T>> AutoDiffField<T, F>.sin(x: Variable<T>): Variable<T> =
    derive(variable { sin(x.value) }) { z -> x.d += z.d * cos(x.value) }

// cos(x)
public fun <T : Any, F : ExtendedField<T>> AutoDiffField<T, F>.cos(x: Variable<T>): Variable<T> =
    derive(variable { cos(x.value) }) { z -> x.d -= z.d * sin(x.value) }
=======
fun <T : Any, F : Field<T>> AutoDiffField<T, F>.sqr(x: Variable<T>): Variable<T> =
    derive(variable { x.value * x.value }) { z -> x.d += z.d * 2 * x.value }

fun <T : Any, F : ExtendedField<T>> AutoDiffField<T, F>.sqrt(x: Variable<T>): Variable<T> =
    derive(variable { sqrt(x.value) }) { z -> x.d += z.d * 0.5 / z.value }

fun <T : Any, F : ExtendedField<T>> AutoDiffField<T, F>.pow(x: Variable<T>, y: Double): Variable<T> =
    derive(variable { power(x.value, y) }) { z -> x.d += z.d * y * power(x.value, y - 1) }

fun <T : Any, F : ExtendedField<T>> AutoDiffField<T, F>.pow(x: Variable<T>, y: Int): Variable<T> =
    pow(x, y.toDouble())

fun <T : Any, F : ExtendedField<T>> AutoDiffField<T, F>.exp(x: Variable<T>): Variable<T> =
    derive(variable { exp(x.value) }) { z -> x.d += z.d * z.value }

fun <T : Any, F : ExtendedField<T>> AutoDiffField<T, F>.ln(x: Variable<T>): Variable<T> =
    derive(variable { ln(x.value) }) { z -> x.d += z.d / x.value }

fun <T : Any, F : ExtendedField<T>> AutoDiffField<T, F>.pow(x: Variable<T>, y: Variable<T>): Variable<T> =
    exp(y * ln(x))

fun <T : Any, F : ExtendedField<T>> AutoDiffField<T, F>.sin(x: Variable<T>): Variable<T> =
    derive(variable { sin(x.value) }) { z -> x.d += z.d * cos(x.value) }

fun <T : Any, F : ExtendedField<T>> AutoDiffField<T, F>.cos(x: Variable<T>): Variable<T> =
    derive(variable { cos(x.value) }) { z -> x.d -= z.d * sin(x.value) }

fun <T : Any, F : ExtendedField<T>> AutoDiffField<T, F>.tan(x: Variable<T>): Variable<T> =
    derive(variable { tan(x.value) }) { z ->
        val c = cos(x.value)
        x.d += z.d / (c * c)
    }

fun <T : Any, F : ExtendedField<T>> AutoDiffField<T, F>.asin(x: Variable<T>): Variable<T> =
    derive(variable { asin(x.value) }) { z -> x.d += z.d / sqrt(one - x.value * x.value) }

fun <T : Any, F : ExtendedField<T>> AutoDiffField<T, F>.acos(x: Variable<T>): Variable<T> =
    derive(variable { acos(x.value) }) { z -> x.d -= z.d / sqrt(one - x.value * x.value) }

fun <T : Any, F : ExtendedField<T>> AutoDiffField<T, F>.atan(x: Variable<T>): Variable<T> =
    derive(variable { atan(x.value) }) { z -> x.d += z.d / (one + x.value * x.value) }

fun <T : Any, F : ExtendedField<T>> AutoDiffField<T, F>.sinh(x: Variable<T>): Variable<T> =
    derive(variable { sin(x.value) }) { z -> x.d += z.d * cosh(x.value) }

fun <T : Any, F : ExtendedField<T>> AutoDiffField<T, F>.cosh(x: Variable<T>): Variable<T> =
    derive(variable { cos(x.value) }) { z -> x.d += z.d * sinh(x.value) }

fun <T : Any, F : ExtendedField<T>> AutoDiffField<T, F>.tanh(x: Variable<T>): Variable<T> =
    derive(variable { tan(x.value) }) { z ->
        val c = cosh(x.value)
        x.d += z.d / (c * c)
    }

fun <T : Any, F : ExtendedField<T>> AutoDiffField<T, F>.asinh(x: Variable<T>): Variable<T> =
    derive(variable { asinh(x.value) }) { z -> x.d += z.d / sqrt(one + x.value * x.value) }

fun <T : Any, F : ExtendedField<T>> AutoDiffField<T, F>.acosh(x: Variable<T>): Variable<T> =
    derive(variable { acosh(x.value) }) { z -> x.d += z.d / (sqrt((x.value - one) * (x.value + one))) }

fun <T : Any, F : ExtendedField<T>> AutoDiffField<T, F>.atanh(x: Variable<T>): Variable<T> =
    derive(variable { atanh(x.value) }) { z -> x.d += z.d / (one - x.value * x.value) }
>>>>>>> 51b7d4e7
<|MERGE_RESOLUTION|>--- conflicted
+++ resolved
@@ -65,14 +65,9 @@
     }
 }
 
-<<<<<<< HEAD
 
 public abstract class AutoDiffField<T : Any, F : Field<T>> : Field<Variable<T>> {
     public abstract val context: F
-=======
-abstract class AutoDiffField<T : Any, F : Field<T>> : Field<Variable<T>> {
-    abstract val context: F
->>>>>>> 51b7d4e7
 
     /**
      * A variable accessing inner state of derivatives.
@@ -177,7 +172,6 @@
     }
 }
 
-<<<<<<< HEAD
 // Extensions for differentiation of various basic mathematical functions
 
 // x ^ 2
@@ -213,33 +207,6 @@
 
 // cos(x)
 public fun <T : Any, F : ExtendedField<T>> AutoDiffField<T, F>.cos(x: Variable<T>): Variable<T> =
-    derive(variable { cos(x.value) }) { z -> x.d -= z.d * sin(x.value) }
-=======
-fun <T : Any, F : Field<T>> AutoDiffField<T, F>.sqr(x: Variable<T>): Variable<T> =
-    derive(variable { x.value * x.value }) { z -> x.d += z.d * 2 * x.value }
-
-fun <T : Any, F : ExtendedField<T>> AutoDiffField<T, F>.sqrt(x: Variable<T>): Variable<T> =
-    derive(variable { sqrt(x.value) }) { z -> x.d += z.d * 0.5 / z.value }
-
-fun <T : Any, F : ExtendedField<T>> AutoDiffField<T, F>.pow(x: Variable<T>, y: Double): Variable<T> =
-    derive(variable { power(x.value, y) }) { z -> x.d += z.d * y * power(x.value, y - 1) }
-
-fun <T : Any, F : ExtendedField<T>> AutoDiffField<T, F>.pow(x: Variable<T>, y: Int): Variable<T> =
-    pow(x, y.toDouble())
-
-fun <T : Any, F : ExtendedField<T>> AutoDiffField<T, F>.exp(x: Variable<T>): Variable<T> =
-    derive(variable { exp(x.value) }) { z -> x.d += z.d * z.value }
-
-fun <T : Any, F : ExtendedField<T>> AutoDiffField<T, F>.ln(x: Variable<T>): Variable<T> =
-    derive(variable { ln(x.value) }) { z -> x.d += z.d / x.value }
-
-fun <T : Any, F : ExtendedField<T>> AutoDiffField<T, F>.pow(x: Variable<T>, y: Variable<T>): Variable<T> =
-    exp(y * ln(x))
-
-fun <T : Any, F : ExtendedField<T>> AutoDiffField<T, F>.sin(x: Variable<T>): Variable<T> =
-    derive(variable { sin(x.value) }) { z -> x.d += z.d * cos(x.value) }
-
-fun <T : Any, F : ExtendedField<T>> AutoDiffField<T, F>.cos(x: Variable<T>): Variable<T> =
     derive(variable { cos(x.value) }) { z -> x.d -= z.d * sin(x.value) }
 
 fun <T : Any, F : ExtendedField<T>> AutoDiffField<T, F>.tan(x: Variable<T>): Variable<T> =
@@ -277,4 +244,3 @@
 
 fun <T : Any, F : ExtendedField<T>> AutoDiffField<T, F>.atanh(x: Variable<T>): Variable<T> =
     derive(variable { atanh(x.value) }) { z -> x.d += z.d / (one - x.value * x.value) }
->>>>>>> 51b7d4e7
