--- conflicted
+++ resolved
@@ -14,11 +14,7 @@
 /**
  * A context for expression construction
  */
-<<<<<<< HEAD
-interface ExpressionContext<T, E> {
-=======
 interface ExpressionContext<T, E> : Algebra<E> {
->>>>>>> 5dc07feb
     /**
      * Introduce a variable into expression context
      */
@@ -28,81 +24,6 @@
      * A constant expression which does not depend on arguments
      */
     fun const(value: T): E
-<<<<<<< HEAD
-
-    fun produce(node: SyntaxTreeNode): E
-}
-
-interface ExpressionSpace<T, E> : Space<E>, ExpressionContext<T, E> {
-
-    fun produceSingular(value: String): E = variable(value)
-
-    fun produceUnary(operation: String, value: E): E {
-        return when (operation) {
-            UnaryNode.PLUS_OPERATION -> value
-            UnaryNode.MINUS_OPERATION -> -value
-            else -> error("Unary operation $operation is not supported by $this")
-        }
-    }
-
-    fun produceBinary(operation: String, left: E, right: E): E {
-        return when (operation) {
-            BinaryNode.PLUS_OPERATION -> left + right
-            BinaryNode.MINUS_OPERATION -> left - right
-            else -> error("Binary operation $operation is not supported by $this")
-        }
-    }
-
-    override fun produce(node: SyntaxTreeNode): E {
-        return when (node) {
-            is NumberNode -> error("Single number nodes are not supported")
-            is SingularNode -> produceSingular(node.value)
-            is UnaryNode -> produceUnary(node.operation, produce(node.value))
-            is BinaryNode -> {
-                when (node.operation) {
-                    BinaryNode.TIMES_OPERATION -> {
-                        if (node.left is NumberNode) {
-                            return produce(node.right) * node.left.value
-                        } else if (node.right is NumberNode) {
-                            return produce(node.left) * node.right.value
-                        }
-                    }
-                    BinaryNode.DIV_OPERATION -> {
-                        if (node.right is NumberNode) {
-                            return produce(node.left) / node.right.value
-                        }
-                    }
-                }
-                produceBinary(node.operation, produce(node.left), produce(node.right))
-            }
-        }
-    }
-}
-
-interface ExpressionField<T, E> : Field<E>, ExpressionSpace<T, E> {
-    fun number(value: Number): E = one * value
-
-    override fun produce(node: SyntaxTreeNode): E {
-        if (node is BinaryNode) {
-            when (node.operation) {
-                BinaryNode.PLUS_OPERATION -> {
-                    if (node.left is NumberNode) {
-                        return produce(node.right) + one * node.left.value
-                    } else if (node.right is NumberNode) {
-                        return produce(node.left) + one * node.right.value
-                    }
-                }
-                BinaryNode.MINUS_OPERATION -> {
-                    if (node.left is NumberNode) {
-                        return one * node.left.value - produce(node.right)
-                    } else if (node.right is NumberNode) {
-                        return produce(node.left) - one * node.right.value
-                    }
-                }
-            }
-        }
-        return super.produce(node)
-=======
 }
 
 fun <T, E> ExpressionContext<T, E>.produce(node: SyntaxTreeNode): E {
@@ -111,6 +32,5 @@
         is SingularNode -> variable(node.value)
         is UnaryNode -> unaryOperation(node.operation, produce(node.value))
         is BinaryNode -> binaryOperation(node.operation, produce(node.left), produce(node.right))
->>>>>>> 5dc07feb
     }
 }