package scientifik.kmath.operations

@DslMarker
annotation class KMathContext

/**
 * Marker interface for any algebra
 */
interface Algebra<T> {
    /**
     * Wrap raw string or variable
     */
    fun raw(value: String): T = error("Wrapping of '$value' is not supported in $this")
<<<<<<< HEAD

    /**
     * Dynamic call of unary operation with name [operation] on [arg]
     */
    fun unaryOperation(operation: String, arg: T): T

    /**
=======

    /**
     * Dynamic call of unary operation with name [operation] on [arg]
     */
    fun unaryOperation(operation: String, arg: T): T

    /**
>>>>>>> 09641a5c
     * Dynamic call of binary operation [operation] on [left] and [right]
     */
    fun binaryOperation(operation: String, left: T, right: T): T
}

/**
 * An algebra with numeric representation of members
 */
interface NumericAlgebra<T> : Algebra<T> {
    /**
     * Wrap a number
     */
    fun number(value: Number): T
<<<<<<< HEAD
=======

    fun leftSideNumberOperation(operation: String, left: Number, right: T): T =
        binaryOperation(operation, number(left), right)

    fun rightSideNumberOperation(operation: String, left: T, right: Number): T =
        leftSideNumberOperation(operation, right, left)
>>>>>>> 09641a5c
}

/**
 * Call a block with an [Algebra] as receiver
 */
inline operator fun <A : Algebra<*>, R> A.invoke(block: A.() -> R): R = run(block)

/**
 * Space-like operations without neutral element
 */
interface SpaceOperations<T> : Algebra<T> {
    /**
     * Addition operation for two context elements
     */
    fun add(a: T, b: T): T

    /**
     * Multiplication operation for context element and real number
     */
    fun multiply(a: T, k: Number): T

    //Operation to be performed in this context. Could be moved to extensions in case of KEEP-176
    operator fun T.unaryMinus(): T = multiply(this, -1.0)

    operator fun T.plus(b: T): T = add(this, b)
    operator fun T.minus(b: T): T = add(this, -b)
    operator fun T.times(k: Number) = multiply(this, k.toDouble())
    operator fun T.div(k: Number) = multiply(this, 1.0 / k.toDouble())
    operator fun Number.times(b: T) = b * this

    override fun unaryOperation(operation: String, arg: T): T = when (operation) {
        PLUS_OPERATION -> arg
        MINUS_OPERATION -> -arg
        else -> error("Unary operation $operation not defined in $this")
    }

    override fun binaryOperation(operation: String, left: T, right: T): T = when (operation) {
        PLUS_OPERATION -> add(left, right)
        MINUS_OPERATION -> left - right
        else -> error("Binary operation $operation not defined in $this")
    }

    companion object {
        const val PLUS_OPERATION = "+"
        const val MINUS_OPERATION = "-"
        const val NOT_OPERATION = "!"
    }
}


/**
 * A general interface representing linear context of some kind.
 * The context defines sum operation for its elements and multiplication by real value.
 * One must note that in some cases context is a singleton class, but in some cases it
 * works as a context for operations inside it.
 *
 * TODO do we need non-commutative context?
 */
interface Space<T> : SpaceOperations<T> {
    /**
     * Neutral element for sum operation
     */
    val zero: T
}

/**
 * Operations on ring without multiplication neutral element
 */
interface RingOperations<T> : SpaceOperations<T> {
    /**
     * Multiplication for two field elements
     */
    fun multiply(a: T, b: T): T

    operator fun T.times(b: T): T = multiply(this, b)

    override fun binaryOperation(operation: String, left: T, right: T): T = when (operation) {
        TIMES_OPERATION -> multiply(left, right)
        else -> super.binaryOperation(operation, left, right)
    }

    companion object {
        const val TIMES_OPERATION = "*"
    }
}

/**
 * The same as {@link Space} but with additional multiplication operation
 */
interface Ring<T> : Space<T>, RingOperations<T>, NumericAlgebra<T> {
    /**
     * neutral operation for multiplication
     */
    val one: T

    override fun number(value: Number): T = one * value.toDouble()

<<<<<<< HEAD
    // those operators are blocked by type conflict in RealField
    //    operator fun T.plus(b: Number) = this.plus(b * one)
=======
    override fun leftSideNumberOperation(operation: String, left: Number, right: T): T = when (operation) {
        RingOperations.TIMES_OPERATION -> left * right
        else -> super.leftSideNumberOperation(operation, left, right)
    }

    //TODO those operators are blocked by type conflict in RealField

//    operator fun T.plus(b: Number) = this.plus(b * one)
>>>>>>> 09641a5c
//    operator fun Number.plus(b: T) = b + this
//
//    operator fun T.minus(b: Number) = this.minus(b * one)
//    operator fun Number.minus(b: T) = -b + this
}

/**
 * All ring operations but without neutral elements
 */
interface FieldOperations<T> : RingOperations<T> {
    fun divide(a: T, b: T): T

    operator fun T.div(b: T): T = divide(this, b)

    override fun binaryOperation(operation: String, left: T, right: T): T = when (operation) {
        DIV_OPERATION -> divide(left, right)
        else -> super.binaryOperation(operation, left, right)
    }

    companion object {
        const val DIV_OPERATION = "/"
    }
}

/**
 * Four operations algebra
 */
interface Field<T> : Ring<T>, FieldOperations<T> {
    operator fun Number.div(b: T) = this * divide(one, b)
}<|MERGE_RESOLUTION|>--- conflicted
+++ resolved
@@ -11,7 +11,6 @@
      * Wrap raw string or variable
      */
     fun raw(value: String): T = error("Wrapping of '$value' is not supported in $this")
-<<<<<<< HEAD
 
     /**
      * Dynamic call of unary operation with name [operation] on [arg]
@@ -19,15 +18,6 @@
     fun unaryOperation(operation: String, arg: T): T
 
     /**
-=======
-
-    /**
-     * Dynamic call of unary operation with name [operation] on [arg]
-     */
-    fun unaryOperation(operation: String, arg: T): T
-
-    /**
->>>>>>> 09641a5c
      * Dynamic call of binary operation [operation] on [left] and [right]
      */
     fun binaryOperation(operation: String, left: T, right: T): T
@@ -41,15 +31,12 @@
      * Wrap a number
      */
     fun number(value: Number): T
-<<<<<<< HEAD
-=======
 
     fun leftSideNumberOperation(operation: String, left: Number, right: T): T =
         binaryOperation(operation, number(left), right)
 
     fun rightSideNumberOperation(operation: String, left: T, right: Number): T =
         leftSideNumberOperation(operation, right, left)
->>>>>>> 09641a5c
 }
 
 /**
@@ -147,10 +134,6 @@
 
     override fun number(value: Number): T = one * value.toDouble()
 
-<<<<<<< HEAD
-    // those operators are blocked by type conflict in RealField
-    //    operator fun T.plus(b: Number) = this.plus(b * one)
-=======
     override fun leftSideNumberOperation(operation: String, left: Number, right: T): T = when (operation) {
         RingOperations.TIMES_OPERATION -> left * right
         else -> super.leftSideNumberOperation(operation, left, right)
@@ -159,7 +142,6 @@
     //TODO those operators are blocked by type conflict in RealField
 
 //    operator fun T.plus(b: Number) = this.plus(b * one)
->>>>>>> 09641a5c
 //    operator fun Number.plus(b: T) = b + this
 //
 //    operator fun T.minus(b: Number) = this.minus(b * one)
