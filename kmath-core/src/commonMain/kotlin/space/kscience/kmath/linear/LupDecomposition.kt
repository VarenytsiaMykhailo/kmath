/*
 * Copyright 2018-2021 KMath contributors.
 * Use of this source code is governed by the Apache 2.0 license that can be found in the license/LICENSE.txt file.
 */

package space.kscience.kmath.linear

import space.kscience.kmath.misc.PerformancePitfall
import space.kscience.kmath.misc.UnstableKMathAPI
import space.kscience.kmath.nd.getFeature
import space.kscience.kmath.operations.*
import space.kscience.kmath.structures.BufferAccessor2D
import space.kscience.kmath.structures.DoubleBuffer
import space.kscience.kmath.structures.MutableBuffer
import space.kscience.kmath.structures.MutableBufferFactory

/**
 * Common implementation of [LupDecompositionFeature].
 */
public class LupDecomposition<T : Any>(
    public val context: LinearSpace<T, *>,
    public val elementContext: Field<T>,
    public val lu: Matrix<T>,
    public val pivot: IntArray,
    private val even: Boolean,
) : LupDecompositionFeature<T>, DeterminantFeature<T> {
    /**
     * Returns the matrix L of the decomposition.
     *
     * L is a lower-triangular matrix with [Ring.one] in diagonal
     */
    override val l: Matrix<T> = VirtualMatrix(lu.shape[0], lu.shape[1]) { i, j ->
        when {
            j < i -> lu[i, j]
            j == i -> elementContext.one
            else -> elementContext.zero
        }
    }.withFeature(LFeature)


    /**
     * Returns the matrix U of the decomposition.
     *
     * U is an upper-triangular matrix including the diagonal
     */
    override val u: Matrix<T> = VirtualMatrix(lu.shape[0], lu.shape[1]) { i, j ->
        if (j >= i) lu[i, j] else elementContext.zero
    }.withFeature(UFeature)

    /**
     * Returns the P rows permutation matrix.
     *
     * P is a sparse matrix with exactly one element set to [Ring.one] in
     * each row and each column, all other elements being set to [Ring.zero].
     */
    override val p: Matrix<T> = VirtualMatrix(lu.shape[0], lu.shape[1]) { i, j ->
        if (j == pivot[i]) elementContext.one else elementContext.zero
    }

    /**
     * Return the determinant of the matrix
     * @return determinant of the matrix
     */
    override val determinant: T by lazy {
        elementContext { (0 until lu.shape[0]).fold(if (even) one else -one) { value, i -> value * lu[i, i] } }
    }

}

@PublishedApi
internal fun <T : Comparable<T>> LinearSpace<T, Ring<T>>.abs(value: T): T =
    if (value > elementAlgebra.zero) value else elementAlgebra { -value }

/**
 * Create a lup decomposition of generic matrix.
 */
public fun <T : Comparable<T>> LinearSpace<T, Field<T>>.lup(
    factory: MutableBufferFactory<T>,
    matrix: Matrix<T>,
    checkSingular: (T) -> Boolean,
): LupDecomposition<T> {
    require(matrix.rowNum == matrix.colNum) { "LU decomposition supports only square matrices" }
    val m = matrix.colNum
    val pivot = IntArray(matrix.rowNum)

    //TODO just waits for multi-receivers
    BufferAccessor2D(matrix.rowNum, matrix.colNum, factory).run {
        elementAlgebra {
            val lu = create(matrix)

            // Initialize permutation array and parity
            for (row in 0 until m) pivot[row] = row
            var even = true

            // Initialize permutation array and parity
            for (row in 0 until m) pivot[row] = row

            // Loop over columns
            for (col in 0 until m) {
                // upper
                for (row in 0 until col) {
                    val luRow = lu.row(row)
                    var sum = luRow[col]
                    for (i in 0 until row) sum -= luRow[i] * lu[i, col]
                    luRow[col] = sum
                }

                // lower
                var max = col // permutation row
                var largest = -one

                for (row in col until m) {
                    val luRow = lu.row(row)
                    var sum = luRow[col]
                    for (i in 0 until col) sum -= luRow[i] * lu[i, col]
                    luRow[col] = sum

                    // maintain the best permutation choice
                    if (abs(sum) > largest) {
                        largest = abs(sum)
                        max = row
                    }
                }

                // Singularity check
                check(!checkSingular(abs(lu[max, col]))) { "The matrix is singular" }

                // Pivot if necessary
                if (max != col) {
                    val luMax = lu.row(max)
                    val luCol = lu.row(col)

                    for (i in 0 until m) {
                        val tmp = luMax[i]
                        luMax[i] = luCol[i]
                        luCol[i] = tmp
                    }

                    val temp = pivot[max]
                    pivot[max] = pivot[col]
                    pivot[col] = temp
                    even = !even
                }

                // Divide the lower elements by the "winning" diagonal elt.
                val luDiag = lu[col, col]
                for (row in col + 1 until m) lu[row, col] /= luDiag
            }

            return LupDecomposition(this@lup, elementAlgebra, lu.collect(), pivot, even)
        }
    }
}

public inline fun <reified T : Comparable<T>> LinearSpace<T, Field<T>>.lup(
    matrix: Matrix<T>,
    noinline checkSingular: (T) -> Boolean,
): LupDecomposition<T> = lup(MutableBuffer.Companion::auto, matrix, checkSingular)

public fun LinearSpace<Double, DoubleField>.lup(
    matrix: Matrix<Double>,
    singularityThreshold: Double = 1e-11,
): LupDecomposition<Double> =
    lup(::DoubleBuffer, matrix) { it < singularityThreshold }

internal fun <T : Any> LupDecomposition<T>.solve(
    factory: MutableBufferFactory<T>,
    matrix: Matrix<T>,
): Matrix<T> {
    require(matrix.rowNum == pivot.size) { "Matrix dimension mismatch. Expected ${pivot.size}, but got ${matrix.colNum}" }

    BufferAccessor2D(matrix.rowNum, matrix.colNum, factory).run {
        elementContext {
            // Apply permutations to b
            val bp = create { _, _ -> zero }

            for (row in pivot.indices) {
                val bpRow = bp.row(row)
                val pRow = pivot[row]
                for (col in 0 until matrix.colNum) bpRow[col] = matrix[pRow, col]
            }

            // Solve LY = b
            for (col in pivot.indices) {
                val bpCol = bp.row(col)

                for (i in col + 1 until pivot.size) {
                    val bpI = bp.row(i)
                    val luICol = lu[i, col]
                    for (j in 0 until matrix.colNum) {
                        bpI[j] -= bpCol[j] * luICol
                    }
                }
            }

            // Solve UX = Y
            for (col in pivot.size - 1 downTo 0) {
                val bpCol = bp.row(col)
                val luDiag = lu[col, col]
                for (j in 0 until matrix.colNum) bpCol[j] /= luDiag

                for (i in 0 until col) {
                    val bpI = bp.row(i)
                    val luICol = lu[i, col]
                    for (j in 0 until matrix.colNum) bpI[j] -= bpCol[j] * luICol
                }
            }

            return context.buildMatrix(pivot.size, matrix.colNum) { i, j -> bp[i, j] }
        }
    }
}

/**
 * Produce a generic solver based on LUP decomposition
 */
@PerformancePitfall()
@OptIn(UnstableKMathAPI::class)
public fun <T : Comparable<T>, F : Field<T>> LinearSpace<T, F>.lupSolver(
    bufferFactory: MutableBufferFactory<T>,
    singularityCheck: (T) -> Boolean,
): LinearSolver<T> = object : LinearSolver<T> {
    override fun solve(a: Matrix<T>, b: Matrix<T>): Matrix<T> {
        // Use existing decomposition if it is provided by matrix
        val decomposition = a.getFeature() ?: lup(bufferFactory, a, singularityCheck)
        return decomposition.solve(bufferFactory, b)
    }

    override fun inverse(matrix: Matrix<T>): Matrix<T> = solve(matrix, one(matrix.rowNum, matrix.colNum))
}

<<<<<<< HEAD
@PerformancePitfall
public fun LinearSpace<Double, DoubleField>.lupSolver(singularityThreshold: Double = 1e-11): LinearSolver<Double> =
    lupSolver(::DoubleBuffer) { it < singularityThreshold }
=======
/**
 * Inverses a square matrix using LUP decomposition. Non square matrix will throw an error.
 */
public fun LinearSpace<Double, DoubleField>.inverseWithLup(matrix: Matrix<Double>): Matrix<Double> =
    solveWithLup(matrix, one(matrix.rowNum, matrix.colNum))
>>>>>>> ff1fee02
<|MERGE_RESOLUTION|>--- conflicted
+++ resolved
@@ -229,14 +229,6 @@
     override fun inverse(matrix: Matrix<T>): Matrix<T> = solve(matrix, one(matrix.rowNum, matrix.colNum))
 }
 
-<<<<<<< HEAD
 @PerformancePitfall
 public fun LinearSpace<Double, DoubleField>.lupSolver(singularityThreshold: Double = 1e-11): LinearSolver<Double> =
-    lupSolver(::DoubleBuffer) { it < singularityThreshold }
-=======
-/**
- * Inverses a square matrix using LUP decomposition. Non square matrix will throw an error.
- */
-public fun LinearSpace<Double, DoubleField>.inverseWithLup(matrix: Matrix<Double>): Matrix<Double> =
-    solveWithLup(matrix, one(matrix.rowNum, matrix.colNum))
->>>>>>> ff1fee02
+    lupSolver(::DoubleBuffer) { it < singularityThreshold }