--- conflicted
+++ resolved
@@ -12,14 +12,11 @@
 import space.kscience.attributes.safeTypeOf
 import space.kscience.kmath.UnstableKMathAPI
 import space.kscience.kmath.operations.*
-<<<<<<< HEAD
 import space.kscience.kmath.structures.*
-=======
 import space.kscience.kmath.structures.BufferAccessor2D
 import space.kscience.kmath.structures.Float64Buffer
 import space.kscience.kmath.structures.MutableBuffer
 import space.kscience.kmath.structures.MutableBufferFactory
->>>>>>> efb853c1
 
 /**
  * Matrices with this feature support LU factorization with partial pivoting: *[p] &middot; a = [l] &middot; [u]* where
@@ -200,12 +197,8 @@
 public fun LinearSpace<Double, Float64Field>.lup(
     matrix: Matrix<Double>,
     singularityThreshold: Double = 1e-11,
-<<<<<<< HEAD
-): LupDecomposition<Double> = lup(matrix) { it < singularityThreshold }
-=======
 ): LupDecomposition<Double> =
     lup(::Float64Buffer, matrix) { it < singularityThreshold }
->>>>>>> efb853c1
 
 internal fun <T : Any, A : Field<T>> LinearSpace<T, A>.solve(
     lup: LupDecomposition<T>,
@@ -271,10 +264,5 @@
     override fun inverse(matrix: Matrix<T>): Matrix<T> = solve(matrix, one(matrix.rowNum, matrix.colNum))
 }
 
-<<<<<<< HEAD
-public fun LinearSpace<Double, DoubleField>.lupSolver(singularityThreshold: Double = 1e-11): LinearSolver<Double> =
-    lupSolver { it < singularityThreshold }
-=======
 public fun LinearSpace<Double, Float64Field>.lupSolver(singularityThreshold: Double = 1e-11): LinearSolver<Double> =
-    lupSolver(::Float64Buffer) { it < singularityThreshold }
->>>>>>> efb853c1
+    lupSolver(::Float64Buffer) { it < singularityThreshold }