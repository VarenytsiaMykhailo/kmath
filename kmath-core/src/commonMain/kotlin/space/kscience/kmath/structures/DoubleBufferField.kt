/*
 * Copyright 2018-2021 KMath contributors.
 * Use of this source code is governed by the Apache 2.0 license that can be found in the license/LICENSE.txt file.
 */

package space.kscience.kmath.structures

import space.kscience.kmath.linear.Point
import space.kscience.kmath.misc.UnstableKMathAPI
import space.kscience.kmath.operations.DoubleField
import space.kscience.kmath.operations.ExtendedField
import space.kscience.kmath.operations.ExtendedFieldOperations
import space.kscience.kmath.operations.Norm
import kotlin.math.*

/**
 * [ExtendedFieldOperations] over [DoubleBuffer].
 */
@Deprecated("To be replaced by generic BufferAlgebra")
public object DoubleBufferFieldOperations : ExtendedFieldOperations<Buffer<Double>> {
    override fun Buffer<Double>.unaryMinus(): DoubleBuffer = if (this is DoubleBuffer) {
        DoubleBuffer(size) { -array[it] }
    } else {
        DoubleBuffer(size) { -get(it) }
    }

    override fun add(a: Buffer<Double>, b: Buffer<Double>): DoubleBuffer {
        require(b.size == a.size) {
            "The size of the first buffer ${a.size} should be the same as for second one: ${b.size} "
        }

        return if (a is DoubleBuffer && b is DoubleBuffer) {
            val aArray = a.array
            val bArray = b.array
            DoubleBuffer(DoubleArray(a.size) { aArray[it] + bArray[it] })
        } else DoubleBuffer(DoubleArray(a.size) { a[it] + b[it] })
    }
//
//    override fun multiply(a: Buffer<Double>, k: Number): RealBuffer {
//        val kValue = k.toDouble()
//
//        return if (a is RealBuffer) {
//            val aArray = a.array
//            RealBuffer(DoubleArray(a.size) { aArray[it] * kValue })
//        } else RealBuffer(DoubleArray(a.size) { a[it] * kValue })
//    }
//
//    override fun divide(a: Buffer<Double>, k: Number): RealBuffer {
//        val kValue = k.toDouble()
//
//        return if (a is RealBuffer) {
//            val aArray = a.array
//            RealBuffer(DoubleArray(a.size) { aArray[it] / kValue })
//        } else RealBuffer(DoubleArray(a.size) { a[it] / kValue })
//    }

    override fun multiply(a: Buffer<Double>, b: Buffer<Double>): DoubleBuffer {
        require(b.size == a.size) {
            "The size of the first buffer ${a.size} should be the same as for second one: ${b.size} "
        }

        return if (a is DoubleBuffer && b is DoubleBuffer) {
            val aArray = a.array
            val bArray = b.array
            DoubleBuffer(DoubleArray(a.size) { aArray[it] * bArray[it] })
        } else
            DoubleBuffer(DoubleArray(a.size) { a[it] * b[it] })
    }

    override fun divide(a: Buffer<Double>, b: Buffer<Double>): DoubleBuffer {
        require(b.size == a.size) {
            "The size of the first buffer ${a.size} should be the same as for second one: ${b.size} "
        }

        return if (a is DoubleBuffer && b is DoubleBuffer) {
            val aArray = a.array
            val bArray = b.array
            DoubleBuffer(DoubleArray(a.size) { aArray[it] / bArray[it] })
        } else DoubleBuffer(DoubleArray(a.size) { a[it] / b[it] })
    }

    override fun sin(arg: Buffer<Double>): DoubleBuffer = if (arg is DoubleBuffer) {
        val array = arg.array
        DoubleBuffer(DoubleArray(arg.size) { sin(array[it]) })
    } else DoubleBuffer(DoubleArray(arg.size) { sin(arg[it]) })

    override fun cos(arg: Buffer<Double>): DoubleBuffer = if (arg is DoubleBuffer) {
        val array = arg.array
        DoubleBuffer(DoubleArray(arg.size) { cos(array[it]) })
    } else DoubleBuffer(DoubleArray(arg.size) { cos(arg[it]) })

    override fun tan(arg: Buffer<Double>): DoubleBuffer = if (arg is DoubleBuffer) {
        val array = arg.array
        DoubleBuffer(DoubleArray(arg.size) { tan(array[it]) })
    } else DoubleBuffer(DoubleArray(arg.size) { tan(arg[it]) })

    override fun asin(arg: Buffer<Double>): DoubleBuffer = if (arg is DoubleBuffer) {
        val array = arg.array
        DoubleBuffer(DoubleArray(arg.size) { asin(array[it]) })
    } else
        DoubleBuffer(DoubleArray(arg.size) { asin(arg[it]) })

    override fun acos(arg: Buffer<Double>): DoubleBuffer = if (arg is DoubleBuffer) {
        val array = arg.array
        DoubleBuffer(DoubleArray(arg.size) { acos(array[it]) })
    } else
        DoubleBuffer(DoubleArray(arg.size) { acos(arg[it]) })

    override fun atan(arg: Buffer<Double>): DoubleBuffer = if (arg is DoubleBuffer) {
        val array = arg.array
        DoubleBuffer(DoubleArray(arg.size) { atan(array[it]) })
    } else
        DoubleBuffer(DoubleArray(arg.size) { atan(arg[it]) })

    override fun sinh(arg: Buffer<Double>): DoubleBuffer = if (arg is DoubleBuffer) {
        val array = arg.array
        DoubleBuffer(DoubleArray(arg.size) { sinh(array[it]) })
    } else
        DoubleBuffer(DoubleArray(arg.size) { sinh(arg[it]) })

    override fun cosh(arg: Buffer<Double>): DoubleBuffer = if (arg is DoubleBuffer) {
        val array = arg.array
        DoubleBuffer(DoubleArray(arg.size) { cosh(array[it]) })
    } else
        DoubleBuffer(DoubleArray(arg.size) { cosh(arg[it]) })

    override fun tanh(arg: Buffer<Double>): DoubleBuffer = if (arg is DoubleBuffer) {
        val array = arg.array
        DoubleBuffer(DoubleArray(arg.size) { tanh(array[it]) })
    } else
        DoubleBuffer(DoubleArray(arg.size) { tanh(arg[it]) })

    override fun asinh(arg: Buffer<Double>): DoubleBuffer = if (arg is DoubleBuffer) {
        val array = arg.array
        DoubleBuffer(DoubleArray(arg.size) { asinh(array[it]) })
    } else
        DoubleBuffer(DoubleArray(arg.size) { asinh(arg[it]) })

    override fun acosh(arg: Buffer<Double>): DoubleBuffer = if (arg is DoubleBuffer) {
        val array = arg.array
        DoubleBuffer(DoubleArray(arg.size) { acosh(array[it]) })
    } else
        DoubleBuffer(DoubleArray(arg.size) { acosh(arg[it]) })

    override fun atanh(arg: Buffer<Double>): DoubleBuffer = if (arg is DoubleBuffer) {
        val array = arg.array
        DoubleBuffer(DoubleArray(arg.size) { atanh(array[it]) })
    } else
        DoubleBuffer(DoubleArray(arg.size) { atanh(arg[it]) })

    override fun power(arg: Buffer<Double>, pow: Number): DoubleBuffer = if (arg is DoubleBuffer) {
        val array = arg.array
        DoubleBuffer(DoubleArray(arg.size) { array[it].pow(pow.toDouble()) })
    } else
        DoubleBuffer(DoubleArray(arg.size) { arg[it].pow(pow.toDouble()) })

    override fun exp(arg: Buffer<Double>): DoubleBuffer = if (arg is DoubleBuffer) {
        val array = arg.array
        DoubleBuffer(DoubleArray(arg.size) { exp(array[it]) })
    } else DoubleBuffer(DoubleArray(arg.size) { exp(arg[it]) })

    override fun ln(arg: Buffer<Double>): DoubleBuffer = if (arg is DoubleBuffer) {
        val array = arg.array
        DoubleBuffer(DoubleArray(arg.size) { ln(array[it]) })
    } else
        DoubleBuffer(DoubleArray(arg.size) { ln(arg[it]) })
}

public object DoubleL2Norm : Norm<Point<Double>, Double> {
    override fun norm(arg: Point<Double>): Double = sqrt(arg.fold(0.0) { acc: Double, d: Double -> acc + d.pow(2) })
}

/**
 * [ExtendedField] over [DoubleBuffer].
 *
 * @property size the size of buffers to operate on.
 */
<<<<<<< HEAD
@Deprecated("To be replaced by generic BufferAlgebra")
public class DoubleBufferField(public val size: Int) : ExtendedField<Buffer<Double>>, Norm<Buffer<Double>, Double> {
    public override val zero: Buffer<Double> by lazy { DoubleBuffer(size) { 0.0 } }
    public override val one: Buffer<Double> by lazy { DoubleBuffer(size) { 1.0 } }
=======
public class DoubleBufferField(public val size: Int) : ExtendedField<Buffer<Double>> {
    override val zero: Buffer<Double> by lazy { DoubleBuffer(size) { 0.0 } }
    override val one: Buffer<Double> by lazy { DoubleBuffer(size) { 1.0 } }
>>>>>>> ff1fee02

    override fun number(value: Number): Buffer<Double> = DoubleBuffer(size) { value.toDouble() }

    override fun Buffer<Double>.unaryMinus(): Buffer<Double> = DoubleBufferFieldOperations.run {
        -this@unaryMinus
    }

    override fun add(a: Buffer<Double>, b: Buffer<Double>): DoubleBuffer {
        require(a.size == size) { "The buffer size ${a.size} does not match context size $size" }
        return DoubleBufferFieldOperations.add(a, b)
    }

    override fun scale(a: Buffer<Double>, value: Double): DoubleBuffer {
        require(a.size == size) { "The buffer size ${a.size} does not match context size $size" }

        return if (a is DoubleBuffer) {
            val aArray = a.array
            DoubleBuffer(DoubleArray(a.size) { aArray[it] * value })
        } else DoubleBuffer(DoubleArray(a.size) { a[it] * value })
    }

    override fun multiply(a: Buffer<Double>, b: Buffer<Double>): DoubleBuffer {
        require(a.size == size) { "The buffer size ${a.size} does not match context size $size" }
        return DoubleBufferFieldOperations.multiply(a, b)
    }

    override fun divide(a: Buffer<Double>, b: Buffer<Double>): DoubleBuffer {
        require(a.size == size) { "The buffer size ${a.size} does not match context size $size" }
        return DoubleBufferFieldOperations.divide(a, b)
    }

    override fun sin(arg: Buffer<Double>): DoubleBuffer {
        require(arg.size == size) { "The buffer size ${arg.size} does not match context size $size" }
        return DoubleBufferFieldOperations.sin(arg)
    }

    override fun cos(arg: Buffer<Double>): DoubleBuffer {
        require(arg.size == size) { "The buffer size ${arg.size} does not match context size $size" }
        return DoubleBufferFieldOperations.cos(arg)
    }

    override fun tan(arg: Buffer<Double>): DoubleBuffer {
        require(arg.size == size) { "The buffer size ${arg.size} does not match context size $size" }
        return DoubleBufferFieldOperations.tan(arg)
    }

    override fun asin(arg: Buffer<Double>): DoubleBuffer {
        require(arg.size == size) { "The buffer size ${arg.size} does not match context size $size" }
        return DoubleBufferFieldOperations.asin(arg)
    }

    override fun acos(arg: Buffer<Double>): DoubleBuffer {
        require(arg.size == size) { "The buffer size ${arg.size} does not match context size $size" }
        return DoubleBufferFieldOperations.acos(arg)
    }

    override fun atan(arg: Buffer<Double>): DoubleBuffer {
        require(arg.size == size) { "The buffer size ${arg.size} does not match context size $size" }
        return DoubleBufferFieldOperations.atan(arg)
    }

    override fun sinh(arg: Buffer<Double>): DoubleBuffer {
        require(arg.size == size) { "The buffer size ${arg.size} does not match context size $size" }
        return DoubleBufferFieldOperations.sinh(arg)
    }

    override fun cosh(arg: Buffer<Double>): DoubleBuffer {
        require(arg.size == size) { "The buffer size ${arg.size} does not match context size $size" }
        return DoubleBufferFieldOperations.cosh(arg)
    }

    override fun tanh(arg: Buffer<Double>): DoubleBuffer {
        require(arg.size == size) { "The buffer size ${arg.size} does not match context size $size" }
        return DoubleBufferFieldOperations.tanh(arg)
    }

    override fun asinh(arg: Buffer<Double>): DoubleBuffer {
        require(arg.size == size) { "The buffer size ${arg.size} does not match context size $size" }
        return DoubleBufferFieldOperations.asinh(arg)
    }

    override fun acosh(arg: Buffer<Double>): DoubleBuffer {
        require(arg.size == size) { "The buffer size ${arg.size} does not match context size $size" }
        return DoubleBufferFieldOperations.acosh(arg)
    }

    override fun atanh(arg: Buffer<Double>): DoubleBuffer {
        require(arg.size == size) { "The buffer size ${arg.size} does not match context size $size" }
        return DoubleBufferFieldOperations.atanh(arg)
    }

    override fun power(arg: Buffer<Double>, pow: Number): DoubleBuffer {
        require(arg.size == size) { "The buffer size ${arg.size} does not match context size $size" }
        return DoubleBufferFieldOperations.power(arg, pow)
    }

    override fun exp(arg: Buffer<Double>): DoubleBuffer {
        require(arg.size == size) { "The buffer size ${arg.size} does not match context size $size" }
        return DoubleBufferFieldOperations.exp(arg)
    }

    override fun ln(arg: Buffer<Double>): DoubleBuffer {
        require(arg.size == size) { "The buffer size ${arg.size} does not match context size $size" }
        return DoubleBufferFieldOperations.ln(arg)
    }

    override fun norm(arg: Buffer<Double>): Double  = DoubleL2Norm.norm(arg)
}<|MERGE_RESOLUTION|>--- conflicted
+++ resolved
@@ -7,10 +7,7 @@
 
 import space.kscience.kmath.linear.Point
 import space.kscience.kmath.misc.UnstableKMathAPI
-import space.kscience.kmath.operations.DoubleField
-import space.kscience.kmath.operations.ExtendedField
-import space.kscience.kmath.operations.ExtendedFieldOperations
-import space.kscience.kmath.operations.Norm
+import space.kscience.kmath.operations.*
 import kotlin.math.*
 
 /**
@@ -175,16 +172,10 @@
  *
  * @property size the size of buffers to operate on.
  */
-<<<<<<< HEAD
 @Deprecated("To be replaced by generic BufferAlgebra")
 public class DoubleBufferField(public val size: Int) : ExtendedField<Buffer<Double>>, Norm<Buffer<Double>, Double> {
-    public override val zero: Buffer<Double> by lazy { DoubleBuffer(size) { 0.0 } }
-    public override val one: Buffer<Double> by lazy { DoubleBuffer(size) { 1.0 } }
-=======
-public class DoubleBufferField(public val size: Int) : ExtendedField<Buffer<Double>> {
     override val zero: Buffer<Double> by lazy { DoubleBuffer(size) { 0.0 } }
     override val one: Buffer<Double> by lazy { DoubleBuffer(size) { 1.0 } }
->>>>>>> ff1fee02
 
     override fun number(value: Number): Buffer<Double> = DoubleBuffer(size) { value.toDouble() }
 
