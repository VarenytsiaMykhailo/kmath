package kscience.kmath.linear

import kscience.kmath.structures.Matrix

/**
 * The matrix where each element is evaluated each time when is being accessed.
 *
 * @property generator the function that provides elements.
 */
public class VirtualMatrix<T : Any>(
    override val rowNum: Int,
    override val colNum: Int,
<<<<<<< HEAD
    override val features: Set<MatrixFeature> = emptySet(),
    public val generator: (i: Int, j: Int) -> T,
) : FeaturedMatrix<T> {
    public constructor(
        rowNum: Int,
        colNum: Int,
        vararg features: MatrixFeature,
        generator: (i: Int, j: Int) -> T,
    ) : this(
        rowNum,
        colNum,
        setOf(*features),
        generator
    )
=======
    public val generator: (i: Int, j: Int) -> T
) : Matrix<T> {
>>>>>>> d10ae66e

    override val shape: IntArray get() = intArrayOf(rowNum, colNum)

    override operator fun get(i: Int, j: Int): T = generator(i, j)

    override fun equals(other: Any?): Boolean {
        if (this === other) return true
        if (other !is Matrix<*>) return false

        if (rowNum != other.rowNum) return false
        if (colNum != other.colNum) return false

        return elements().all { (index, value) -> value == other[index] }
    }

    override fun hashCode(): Int {
        var result = rowNum
        result = 31 * result + colNum
        result = 31 * result + generator.hashCode()
        return result
    }


}<|MERGE_RESOLUTION|>--- conflicted
+++ resolved
@@ -10,25 +10,8 @@
 public class VirtualMatrix<T : Any>(
     override val rowNum: Int,
     override val colNum: Int,
-<<<<<<< HEAD
-    override val features: Set<MatrixFeature> = emptySet(),
-    public val generator: (i: Int, j: Int) -> T,
-) : FeaturedMatrix<T> {
-    public constructor(
-        rowNum: Int,
-        colNum: Int,
-        vararg features: MatrixFeature,
-        generator: (i: Int, j: Int) -> T,
-    ) : this(
-        rowNum,
-        colNum,
-        setOf(*features),
-        generator
-    )
-=======
     public val generator: (i: Int, j: Int) -> T
 ) : Matrix<T> {
->>>>>>> d10ae66e
 
     override val shape: IntArray get() = intArrayOf(rowNum, colNum)
 
