--- conflicted
+++ resolved
@@ -19,16 +19,9 @@
 import org.ejml.sparse.csc.factory.DecompositionFactory_FSCC
 import org.ejml.sparse.csc.factory.LinearSolverFactory_DSCC
 import org.ejml.sparse.csc.factory.LinearSolverFactory_FSCC
-<<<<<<< HEAD
-import space.kscience.attributes.SafeType
-import space.kscience.attributes.safeTypeOf
-import space.kscience.kmath.UnstableKMathAPI
-import space.kscience.kmath.linear.*
-=======
 import space.kscience.kmath.linear.*
 import space.kscience.kmath.linear.Matrix
 import space.kscience.kmath.UnstableKMathAPI
->>>>>>> 83d9e1f0
 import space.kscience.kmath.nd.StructureFeature
 import space.kscience.kmath.structures.Float64
 import space.kscience.kmath.structures.Float32
@@ -52,8 +45,6 @@
         require(origin.numRows == 1) { "The origin matrix must have only one row to form a vector" }
     }
 
-    override val type: SafeType<Double> get() = safeTypeOf()
-
     override operator fun get(index: Int): Double = origin[0, index]
 }
 
@@ -65,8 +56,6 @@
         require(origin.numRows == 1) { "The origin matrix must have only one row to form a vector" }
     }
 
-    override val type: SafeType<Float> get() = safeTypeOf()
-
     override operator fun get(index: Int): Float = origin[0, index]
 }
 
@@ -74,8 +63,6 @@
  * [EjmlMatrix] specialization for [Double].
  */
 public class EjmlDoubleMatrix<out M : DMatrix>(override val origin: M) : EjmlMatrix<Double, M>(origin) {
-    override val type: SafeType<Double> get() = safeTypeOf()
-
     override operator fun get(i: Int, j: Int): Double = origin[i, j]
 }
 
@@ -83,12 +70,8 @@
  * [EjmlMatrix] specialization for [Float].
  */
 public class EjmlFloatMatrix<out M : FMatrix>(override val origin: M) : EjmlMatrix<Float, M>(origin) {
-    override val type: SafeType<Float> get() = safeTypeOf()
-
     override operator fun get(i: Int, j: Int): Float = origin[i, j]
 }
-
-
 
 /**
  * [EjmlLinearSpace] implementation based on [CommonOps_DDRM], [DecompositionFactory_DDRM] operations and
@@ -99,8 +82,6 @@
      * The [Float64Field] reference.
      */
     override val elementAlgebra: Float64Field get() = Float64Field
-
-    override val type: SafeType<Double> get() = safeTypeOf()
 
     @Suppress("UNCHECKED_CAST")
     override fun Matrix<Double>.toEjml(): EjmlDoubleMatrix<DMatrixRMaj> = when {
@@ -328,8 +309,6 @@
     }
 }
 
-
-
 /**
  * [EjmlLinearSpace] implementation based on [CommonOps_FDRM], [DecompositionFactory_FDRM] operations and
  * [FMatrixRMaj] matrices.
@@ -339,8 +318,6 @@
      * The [Float32Field] reference.
      */
     override val elementAlgebra: Float32Field get() = Float32Field
-
-    override val type: SafeType<Float> get() = safeTypeOf()
 
     @Suppress("UNCHECKED_CAST")
     override fun Matrix<Float>.toEjml(): EjmlFloatMatrix<FMatrixRMaj> = when {
@@ -568,8 +545,6 @@
     }
 }
 
-
-
 /**
  * [EjmlLinearSpace] implementation based on [CommonOps_DSCC], [DecompositionFactory_DSCC] operations and
  * [DMatrixSparseCSC] matrices.
@@ -579,8 +554,6 @@
      * The [Float64Field] reference.
      */
     override val elementAlgebra: Float64Field get() = Float64Field
-
-    override val type: SafeType<Double> get() = safeTypeOf()
 
     @Suppress("UNCHECKED_CAST")
     override fun Matrix<Double>.toEjml(): EjmlDoubleMatrix<DMatrixSparseCSC> = when {
@@ -803,8 +776,6 @@
     }
 }
 
-
-
 /**
  * [EjmlLinearSpace] implementation based on [CommonOps_FSCC], [DecompositionFactory_FSCC] operations and
  * [FMatrixSparseCSC] matrices.
@@ -814,8 +785,6 @@
      * The [Float32Field] reference.
      */
     override val elementAlgebra: Float32Field get() = Float32Field
-
-    override val type: SafeType<Float> get() = safeTypeOf()
 
     @Suppress("UNCHECKED_CAST")
     override fun Matrix<Float>.toEjml(): EjmlFloatMatrix<FMatrixSparseCSC> = when {
