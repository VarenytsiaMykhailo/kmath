<<<<<<< HEAD
rootProject.name = "buildSrc"
=======
/*
 * Copyright 2018-2021 KMath contributors.
 * Use of this source code is governed by the Apache 2.0 license that can be found in the license/LICENSE.txt file.
 */

enableFeaturePreview("TYPESAFE_PROJECT_ACCESSORS")
>>>>>>> a84f1e15

plugins {
    id("org.gradle.toolchains.foojay-resolver-convention") version "0.7.0"
}

dependencyResolutionManagement {
    val projectProperties = java.util.Properties()
    file("../gradle.properties").inputStream().use {
        projectProperties.load(it)
    }

    projectProperties.forEach { key, value ->
        extra.set(key.toString(), value)
    }


    val toolsVersion: String = projectProperties["toolsVersion"].toString()

    @Suppress("UnstableApiUsage")
    repositories {
        mavenLocal()
        maven("https://repo.kotlin.link")
        mavenCentral()
        gradlePluginPortal()
    }

    versionCatalogs {
        create("spclibs") {
            from("space.kscience:version-catalog:$toolsVersion")
        }
    }
}<|MERGE_RESOLUTION|>--- conflicted
+++ resolved
@@ -1,13 +1,9 @@
-<<<<<<< HEAD
-rootProject.name = "buildSrc"
-=======
 /*
  * Copyright 2018-2021 KMath contributors.
  * Use of this source code is governed by the Apache 2.0 license that can be found in the license/LICENSE.txt file.
  */
 
 enableFeaturePreview("TYPESAFE_PROJECT_ACCESSORS")
->>>>>>> a84f1e15
 
 plugins {
     id("org.gradle.toolchains.foojay-resolver-convention") version "0.7.0"
