--- conflicted
+++ resolved
@@ -22,11 +22,7 @@
     y: Buffer<Double>,
     yErr: Buffer<Double>,
     model: DerivativeStructureField.(x: DerivativeStructure) -> DerivativeStructure,
-<<<<<<< HEAD
-): DifferentiableExpression<Double, Expression<Double>> = chiSquaredExpression(DerivativeStructureField, x, y, yErr, model)
-=======
-): DifferentiableExpression<Double> = chiSquared(DerivativeStructureField, x, y, yErr, model)
->>>>>>> f2b7a08a
+): DifferentiableExpression<Double> = chiSquaredExpression(DerivativeStructureField, x, y, yErr, model)
 
 /**
  * Generate a chi squared expression from given x-y-sigma data and inline model. Provides automatic differentiation
@@ -36,11 +32,7 @@
     y: Iterable<Double>,
     yErr: Iterable<Double>,
     model: DerivativeStructureField.(x: DerivativeStructure) -> DerivativeStructure,
-<<<<<<< HEAD
-): DifferentiableExpression<Double, Expression<Double>> = chiSquaredExpression(
-=======
-): DifferentiableExpression<Double> = chiSquared(
->>>>>>> f2b7a08a
+): DifferentiableExpression<Double> = chiSquaredExpression(
     DerivativeStructureField,
     x.toList().asBuffer(),
     y.toList().asBuffer(),
@@ -64,20 +56,12 @@
 /**
  * Optimize differentiable expression
  */
-<<<<<<< HEAD
-public suspend fun DifferentiableExpression<Double, Expression<Double>>.optimize(
-=======
-public fun DifferentiableExpression<Double>.optimize(
->>>>>>> f2b7a08a
+public suspend fun DifferentiableExpression<Double>.optimize(
     vararg symbols: Symbol,
     configuration: CMOptimization.() -> Unit,
 ): OptimizationResult<Double> = optimizeWith(CMOptimization, symbols = symbols, configuration)
 
-<<<<<<< HEAD
-public suspend fun DifferentiableExpression<Double, Expression<Double>>.minimize(
-=======
-public fun DifferentiableExpression<Double>.minimize(
->>>>>>> f2b7a08a
+public suspend fun DifferentiableExpression<Double>.minimize(
     vararg startPoint: Pair<Symbol, Double>,
     configuration: CMOptimization.() -> Unit = {},
 ): OptimizationResult<Double> {
