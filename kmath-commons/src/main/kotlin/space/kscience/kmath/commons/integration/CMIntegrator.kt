--- conflicted
+++ resolved
@@ -18,17 +18,7 @@
     public val integratorBuilder: (Integrand) -> org.apache.commons.math3.analysis.integration.UnivariateIntegrator,
 ) : UnivariateIntegrator<Double> {
 
-<<<<<<< HEAD
-    public class TargetRelativeAccuracy(public val value: Double) : IntegrandFeature
-    public class TargetAbsoluteAccuracy(public val value: Double) : IntegrandFeature
-
-    public class MinIterations(public val value: Int) : IntegrandFeature
-    public class MaxIterations(public val value: Int) : IntegrandFeature
-
-    override fun process(integrand: UnivariateIntegrand<Double>): UnivariateIntegrand<Double> {
-=======
     override fun integrate(integrand: UnivariateIntegrand<Double>): UnivariateIntegrand<Double> {
->>>>>>> 12805712
         val integrator = integratorBuilder(integrand)
         val maxCalls = integrand.getFeature<IntegrandMaxCalls>()?.maxCalls ?: defaultMaxCalls
         val remainingCalls = maxCalls - integrand.calls
@@ -36,12 +26,11 @@
             ?: error("Integration range is not provided")
         val res = integrator.integrate(remainingCalls, integrand.function, range.start, range.endInclusive)
 
-        return integrand.with(
-            IntegrandValue(res),
-            IntegrandAbsoluteAccuracy(integrator.absoluteAccuracy),
-            IntegrandRelativeAccuracy(integrator.relativeAccuracy),
-            IntegrandCallsPerformed(integrator.evaluations + integrand.calls)
-        )
+        return integrand +
+                IntegrandValue(res) +
+                IntegrandAbsoluteAccuracy(integrator.absoluteAccuracy) +
+                IntegrandRelativeAccuracy(integrator.relativeAccuracy) +
+                IntegrandCallsPerformed(integrator.evaluations + integrand.calls)
     }
 
 
