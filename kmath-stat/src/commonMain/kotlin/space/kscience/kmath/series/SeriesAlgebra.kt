package space.kscience.kmath.series

import space.kscience.kmath.operations.BufferAlgebra
import space.kscience.kmath.operations.Ring
import space.kscience.kmath.operations.RingOps
import space.kscience.kmath.operations.reduce
import space.kscience.kmath.stat.StatisticalAlgebra
import space.kscience.kmath.structures.Buffer
import space.kscience.kmath.structures.BufferFactory
import space.kscience.kmath.structures.BufferView
import space.kscience.kmath.structures.getOrNull
import kotlin.math.max
import kotlin.math.min


// TODO: check if ranges are intersected
@PublishedApi
internal fun IntRange.intersect(other: IntRange): IntRange =
    max(first, other.first)..min(last, other.last)


@PublishedApi
internal val IntRange.size: Int
    get() = last - first + 1

@PublishedApi
internal operator fun IntRange.contains(other: IntRange): Boolean = (other.first in this) && (other.last in this)

//TODO add permutation sort
//TODO check rank statistics

/**
 * A [Buffer] with an offset relative to the [SeriesAlgebra] zero.
 */
public interface Series<T> : Buffer<T> {
    public val origin: Buffer<T>

    /**
     * Absolute position of start of this [Series] in [SeriesAlgebra]
     */
    public val position: Int
}

<<<<<<< HEAD


public val <T> Series<T>.absoluteIndices: IntRange get() = position until position + size

=======
>>>>>>> 96554d2b
/**
 * A [BufferView] with index offset (both positive and negative) and possible size change
 */

private class SeriesImpl<T>(
    override val origin: Buffer<T>,
    override val position: Int,
    override val size: Int = origin.size,
) : Series<T>, Buffer<T> by origin {

    init {
        require(size > 0) { "Size must be positive" }
        require(size <= origin.size) { "Slice size is larger than the original buffer" }
    }

    override fun toString(): String = "$origin-->${position}"
}

/**
 * A scope to operation on series
 */
public open class SeriesAlgebra<T, out A : Ring<T>, out BA : BufferAlgebra<T, A>, L>(
    override val bufferAlgebra: BA,
    public val offsetToLabel: (Int) -> L,
) : RingOps<Buffer<T>>, StatisticalAlgebra<T, A, BA> {

    /**
     * A range of valid offset indices. In general, does not start with zero.
     */
    public val Buffer<T>.offsetIndices: IntRange
        get() = if (this is Series) {
            position until position + size
        } else {
            0 until size
        }

    /**
     * Get the value by absolute offset in the series algebra or return null if index is out of range
     */
    public fun Buffer<T>.getByOffsetOrNull(index: Int): T? = when {
        index !in offsetIndices -> null
        this is Series -> origin.getOrNull(index - position)
        else -> getOrNull(index)
    }

    /**
     * Get the value by absolute index in the series algebra or throw [IndexOutOfBoundsException] if index is out of range
     */
    public fun Buffer<T>.getByOffset(index: Int): T =
        getByOffsetOrNull(index) ?: throw IndexOutOfBoundsException("Index $index is not in $offsetIndices")

    /**
     *  Zero-copy move [Buffer] or [Series] to given [position] ignoring series offset if it is present.
     */
    public fun Buffer<T>.moveTo(position: Int): Series<T> = if (this is Series) {
        SeriesImpl(origin, position, size)
    } else {
        SeriesImpl(this, position, size)
    }

    /**
     * Zero-copy move [Buffer] or [Series] by given [offset]. If it is [Series], sum intrinsic series position and the [offset].
     */
    public fun Buffer<T>.moveBy(offset: Int): Series<T> = if (this is Series) {
        SeriesImpl(origin, position + offset, size)
    } else {
        SeriesImpl(this, offset, size)
    }

    /**
     * An offset of the buffer start relative to [SeriesAlgebra] zero offset
     */
    public val Buffer<T>.startOffset: Int get() = if (this is Series) position else 0

    public val Buffer<T>.startLabel: L get() = offsetToLabel(startOffset)

    /**
     * Build a new series positioned at [startOffset].
     */
    public fun series(size: Int, startOffset: Int = 0, block: A.(label: L) -> T): Series<T> {
        return elementAlgebra.bufferFactory(size) {
            val index = it + startOffset
            elementAlgebra.block(offsetToLabel(index))
        }.moveTo(startOffset)
    }

    /**
     * Get a label buffer for given buffer.
     */
<<<<<<< HEAD
    public val Buffer<T>.labels: List<L> get() = indices.map(labelResolver)
    // TODO: there can be troubles with label consistency after moving position argument
    // TODO: so offset should be reflected in the labelResolver also

=======
    public val Buffer<T>.labels: List<L> get() = offsetIndices.map(offsetToLabel)
>>>>>>> 96554d2b

    /**
     * Try to resolve element by label and return null if element with a given label is not found
     */
    public operator fun Buffer<T>.get(label: L): T? {
        val index = labels.indexOf(label)
        if (index == -1) return null
        return getByOffset(index + startOffset)
    }

    /**
     * Map a series to another series of the same size
     */
    public inline fun Buffer<T>.map(crossinline transform: A.(T) -> T): Series<T> {
        val buf = elementAlgebra.bufferFactory(size) {
            elementAlgebra.transform(getByOffset(it))
        }
        return buf.moveTo(offsetIndices.first)
    }

    /**
     * Map series to another series of the same size with label
     */
    public inline fun Buffer<T>.mapWithLabel(crossinline transform: A.(arg: T, label: L) -> T): Series<T> {
        val labels = labels
        val buf = elementAlgebra.bufferFactory(size) {
            elementAlgebra.transform(getByOffset(it), labels[it])
        }
        return buf.moveTo(offsetIndices.first)
    }

    public inline fun <R> Buffer<T>.fold(initial: R, operation: A.(acc: R, T) -> R): R {
        var accumulator = initial
        for (index in this.offsetIndices) accumulator = elementAlgebra.operation(accumulator, getByOffset(index))
        return accumulator
    }

    public inline fun <R> Buffer<T>.foldWithLabel(initial: R, operation: A.(acc: R, arg: T, label: L) -> R): R {
        val labels = labels
        var accumulator = initial
        for (index in this.offsetIndices) accumulator =
            elementAlgebra.operation(accumulator, getByOffset(index), labels[index])
        return accumulator
    }

    /**
     * Zip two buffers in the range where they overlap
     */
    public inline fun Buffer<T>.zip(
        other: Buffer<T>,
        crossinline operation: A.(left: T, right: T) -> T,
    ): Series<T> {
        val newRange = offsetIndices.intersect(other.offsetIndices)
        return elementAlgebra.bufferFactory(newRange.size) {
            elementAlgebra.operation(
                getByOffset(it),
                other.getByOffset(it)
            )
        }.moveTo(newRange.first)
    }

    /**
     * Zip buffer with itself, but shifted
     * */
    public inline fun Buffer<T>.shiftOp(
        shift: Int = 1,
        crossinline operation: A.(left: T, right: T) -> T
    ): Buffer<T> {
        val shifted = this.moveTo(this.offset+shift)
        return zip(shifted, operation)
    }

    override fun Buffer<T>.unaryMinus(): Buffer<T> = map { -it }

    override fun add(left: Buffer<T>, right: Buffer<T>): Series<T> = left.zip(right) { l, r -> l + r }

    override fun multiply(left: Buffer<T>, right: Buffer<T>): Buffer<T> = left.zip(right) { l, r -> l * r }

<<<<<<< HEAD
    public inline fun Buffer<T>.diff(): Buffer<T> = this.shiftOp {l, r -> r - l}
=======
    public companion object
>>>>>>> 96554d2b
}

public fun <T, A : Ring<T>, BA : BufferAlgebra<T, A>, L> BA.seriesAlgebra(labels: Iterable<L>): SeriesAlgebra<T, A, BA, L> {
    val l = labels.toList()
    return SeriesAlgebra(this) {
        if (it in l.indices) l[it] else error("Index $it is outside of labels range ${l.indices}")
    }
}

public fun <T, A : Ring<T>, BA : BufferAlgebra<T, A>, L> BA.seriesAlgebra(labelGenerator: (Int) -> L): SeriesAlgebra<T, A, BA, L> =
    SeriesAlgebra(this, labelGenerator)

/**
 * Create a series algebra using offset as a label
 */
public fun <T, A : Ring<T>, BA : BufferAlgebra<T, A>> BA.seriesAlgebra(): SeriesAlgebra<T, A, BA, Int> =
    SeriesAlgebra(this) { it }<|MERGE_RESOLUTION|>--- conflicted
+++ resolved
@@ -3,22 +3,17 @@
 import space.kscience.kmath.operations.BufferAlgebra
 import space.kscience.kmath.operations.Ring
 import space.kscience.kmath.operations.RingOps
-import space.kscience.kmath.operations.reduce
 import space.kscience.kmath.stat.StatisticalAlgebra
 import space.kscience.kmath.structures.Buffer
-import space.kscience.kmath.structures.BufferFactory
 import space.kscience.kmath.structures.BufferView
 import space.kscience.kmath.structures.getOrNull
 import kotlin.math.max
 import kotlin.math.min
 
-
-// TODO: check if ranges are intersected
 @PublishedApi
 internal fun IntRange.intersect(other: IntRange): IntRange =
     max(first, other.first)..min(last, other.last)
 
-
 @PublishedApi
 internal val IntRange.size: Int
     get() = last - first + 1
@@ -41,17 +36,9 @@
     public val position: Int
 }
 
-<<<<<<< HEAD
-
-
-public val <T> Series<T>.absoluteIndices: IntRange get() = position until position + size
-
-=======
->>>>>>> 96554d2b
 /**
  * A [BufferView] with index offset (both positive and negative) and possible size change
  */
-
 private class SeriesImpl<T>(
     override val origin: Buffer<T>,
     override val position: Int,
@@ -137,14 +124,7 @@
     /**
      * Get a label buffer for given buffer.
      */
-<<<<<<< HEAD
-    public val Buffer<T>.labels: List<L> get() = indices.map(labelResolver)
-    // TODO: there can be troubles with label consistency after moving position argument
-    // TODO: so offset should be reflected in the labelResolver also
-
-=======
     public val Buffer<T>.labels: List<L> get() = offsetIndices.map(offsetToLabel)
->>>>>>> 96554d2b
 
     /**
      * Try to resolve element by label and return null if element with a given label is not found
@@ -191,7 +171,7 @@
     }
 
     /**
-     * Zip two buffers in the range where they overlap
+     * Zip two buffers in the range whe they overlap
      */
     public inline fun Buffer<T>.zip(
         other: Buffer<T>,
@@ -206,28 +186,13 @@
         }.moveTo(newRange.first)
     }
 
-    /**
-     * Zip buffer with itself, but shifted
-     * */
-    public inline fun Buffer<T>.shiftOp(
-        shift: Int = 1,
-        crossinline operation: A.(left: T, right: T) -> T
-    ): Buffer<T> {
-        val shifted = this.moveTo(this.offset+shift)
-        return zip(shifted, operation)
-    }
-
     override fun Buffer<T>.unaryMinus(): Buffer<T> = map { -it }
 
     override fun add(left: Buffer<T>, right: Buffer<T>): Series<T> = left.zip(right) { l, r -> l + r }
 
     override fun multiply(left: Buffer<T>, right: Buffer<T>): Buffer<T> = left.zip(right) { l, r -> l * r }
 
-<<<<<<< HEAD
-    public inline fun Buffer<T>.diff(): Buffer<T> = this.shiftOp {l, r -> r - l}
-=======
     public companion object
->>>>>>> 96554d2b
 }
 
 public fun <T, A : Ring<T>, BA : BufferAlgebra<T, A>, L> BA.seriesAlgebra(labels: Iterable<L>): SeriesAlgebra<T, A, BA, L> {
