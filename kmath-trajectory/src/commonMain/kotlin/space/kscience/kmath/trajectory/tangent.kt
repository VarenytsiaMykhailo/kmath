/*
 * Copyright 2018-2023 KMath contributors.
 * Use of this source code is governed by the Apache 2.0 license that can be found in the license/LICENSE.txt file.
 */

package space.kscience.kmath.trajectory

import space.kscience.kmath.geometry.*
<<<<<<< HEAD
import space.kscience.kmath.geometry.Euclidean2DSpace.plus
import space.kscience.kmath.geometry.Euclidean2DSpace.times
import space.kscience.kmath.operations.DoubleField.pow
=======
>>>>>>> db61f714
import kotlin.math.*

/**
 * Create inner and outer tangents between two circles.
 * This method returns a map of segments using [DubinsPath] connection type notation.
 */
public fun Circle2D.tangentsToCircle(
    other: Circle2D,
<<<<<<< HEAD
): Map<DubinsPath.Type, LineSegment2D> = with(Euclidean2DSpace) {
=======
): Map<DubinsPath.Type, LineSegment<DoubleVector2D>> = with(Euclidean2DSpace) {
    //return empty map for concentric circles
    if(center.equalsVector(other.center)) return@tangentsToCircle emptyMap()

    // A line connecting centers
>>>>>>> db61f714
    val line = LineSegment(center, other.center)
    // Distance between centers
    val distance = line.begin.distanceTo(line.end)
    val angle1 = atan2(other.center.x - center.x, other.center.y - center.y)
    var angle2: Double
    val routes = mapOf(
        DubinsPath.Type.RSR to Pair(radius, other.radius),
        DubinsPath.Type.RSL to Pair(radius, -other.radius),
        DubinsPath.Type.LSR to Pair(-radius, other.radius),
        DubinsPath.Type.LSL to Pair(-radius, -other.radius)
    )
    return buildMap {
        for ((route, r1r2) in routes) {
            val r1 = r1r2.first
            val r2 = r1r2.second
            val r = if (r1.sign == r2.sign) {
                r1.absoluteValue - r2.absoluteValue
            } else {
                r1.absoluteValue + r2.absoluteValue
            }
<<<<<<< HEAD
            if (d * d > r * r) {
                val l = (d * d - r * r).pow(0.5)
                angle2 = if (r1.absoluteValue > r2.absoluteValue) {
                    angle1 + r1.sign * atan2(r.absoluteValue, l)
                } else {
                    angle1 - r2.sign * atan2(r.absoluteValue, l)
                }
                val w = vector(-cos(angle2), sin(angle2))
                put(
                    route,
                    LineSegment2D(
                        center + w * r1,
                        other.center + w * r2
                    )
                )
            }
            else {
                throw Exception("Circles should not intersect")
            }
        }
    }
}

public fun dubinsTangentsToCircles(
    firstCircle: Circle2D,
    secondCircle: Circle2D,
    firstObstacle: DubinsObstacle,
    secondObstacle: DubinsObstacle
): Map<DubinsPath.Type, DubinsTangent> = with(Euclidean2DSpace) {
    val line = LineSegment(firstCircle.center, secondCircle.center)
    val d = line.begin.distanceTo(line.end)
    val angle1 = atan2(secondCircle.center.x - firstCircle.center.x,
        secondCircle.center.y - firstCircle.center.y)
    var r: Double
    var angle2: Double
    val routes = mapOf(
        DubinsPath.Type.RSR to Pair(firstCircle.radius, secondCircle.radius),
        DubinsPath.Type.RSL to Pair(firstCircle.radius, -secondCircle.radius),
        DubinsPath.Type.LSR to Pair(-firstCircle.radius, secondCircle.radius),
        DubinsPath.Type.LSL to Pair(-firstCircle.radius, -secondCircle.radius)
    )
    return buildMap {
        for ((route, r1r2) in routes) {
            val r1 = r1r2.first
            val r2 = r1r2.second
            r = if (r1.sign == r2.sign) {
                r1.absoluteValue - r2.absoluteValue
            } else {
                r1.absoluteValue + r2.absoluteValue
            }
            if (d * d > r * r) {
                val l = (d * d - r * r).pow(0.5)
                angle2 = if (r1.absoluteValue > r2.absoluteValue) {
                    angle1 + r1.sign * atan2(r.absoluteValue, l)
                } else {
                    angle1 - r2.sign * atan2(r.absoluteValue, l)
                }
                val w = Euclidean2DSpace.vector(-cos(angle2), sin(angle2))
                put(route, DubinsTangent(Circle2D(firstCircle.center, firstCircle.radius),
                    secondCircle,
                    firstObstacle,
                    secondObstacle,
                    LineSegment2D(
                        firstCircle.center + w * r1,
                        secondCircle.center + w * r2
                    ),
                    DubinsPath.toSimpleTypes(route))
                )
            } else {
                throw Exception("Circles should not intersect")
=======
            if (distance <= r) TODO("Intersecting circles are not supported yet")
            val l = sqrt(distance * distance - r * r)
            angle2 = if (r1.absoluteValue > r2.absoluteValue) {
                angle1 + r1.sign * atan2(r.absoluteValue, l)
            } else {
                angle1 - r2.sign * atan2(r.absoluteValue, l)
>>>>>>> db61f714
            }
            val w = vector(-cos(angle2), sin(angle2))
            put(
                route,
                LineSegment(
                    center + w * r1,
                    other.center + w * r2
                )
            )

        }
    }
}<|MERGE_RESOLUTION|>--- conflicted
+++ resolved
@@ -6,12 +6,6 @@
 package space.kscience.kmath.trajectory
 
 import space.kscience.kmath.geometry.*
-<<<<<<< HEAD
-import space.kscience.kmath.geometry.Euclidean2DSpace.plus
-import space.kscience.kmath.geometry.Euclidean2DSpace.times
-import space.kscience.kmath.operations.DoubleField.pow
-=======
->>>>>>> db61f714
 import kotlin.math.*
 
 /**
@@ -20,15 +14,11 @@
  */
 public fun Circle2D.tangentsToCircle(
     other: Circle2D,
-<<<<<<< HEAD
-): Map<DubinsPath.Type, LineSegment2D> = with(Euclidean2DSpace) {
-=======
 ): Map<DubinsPath.Type, LineSegment<DoubleVector2D>> = with(Euclidean2DSpace) {
     //return empty map for concentric circles
     if(center.equalsVector(other.center)) return@tangentsToCircle emptyMap()
 
     // A line connecting centers
->>>>>>> db61f714
     val line = LineSegment(center, other.center)
     // Distance between centers
     val distance = line.begin.distanceTo(line.end)
@@ -49,85 +39,12 @@
             } else {
                 r1.absoluteValue + r2.absoluteValue
             }
-<<<<<<< HEAD
-            if (d * d > r * r) {
-                val l = (d * d - r * r).pow(0.5)
-                angle2 = if (r1.absoluteValue > r2.absoluteValue) {
-                    angle1 + r1.sign * atan2(r.absoluteValue, l)
-                } else {
-                    angle1 - r2.sign * atan2(r.absoluteValue, l)
-                }
-                val w = vector(-cos(angle2), sin(angle2))
-                put(
-                    route,
-                    LineSegment2D(
-                        center + w * r1,
-                        other.center + w * r2
-                    )
-                )
-            }
-            else {
-                throw Exception("Circles should not intersect")
-            }
-        }
-    }
-}
-
-public fun dubinsTangentsToCircles(
-    firstCircle: Circle2D,
-    secondCircle: Circle2D,
-    firstObstacle: DubinsObstacle,
-    secondObstacle: DubinsObstacle
-): Map<DubinsPath.Type, DubinsTangent> = with(Euclidean2DSpace) {
-    val line = LineSegment(firstCircle.center, secondCircle.center)
-    val d = line.begin.distanceTo(line.end)
-    val angle1 = atan2(secondCircle.center.x - firstCircle.center.x,
-        secondCircle.center.y - firstCircle.center.y)
-    var r: Double
-    var angle2: Double
-    val routes = mapOf(
-        DubinsPath.Type.RSR to Pair(firstCircle.radius, secondCircle.radius),
-        DubinsPath.Type.RSL to Pair(firstCircle.radius, -secondCircle.radius),
-        DubinsPath.Type.LSR to Pair(-firstCircle.radius, secondCircle.radius),
-        DubinsPath.Type.LSL to Pair(-firstCircle.radius, -secondCircle.radius)
-    )
-    return buildMap {
-        for ((route, r1r2) in routes) {
-            val r1 = r1r2.first
-            val r2 = r1r2.second
-            r = if (r1.sign == r2.sign) {
-                r1.absoluteValue - r2.absoluteValue
-            } else {
-                r1.absoluteValue + r2.absoluteValue
-            }
-            if (d * d > r * r) {
-                val l = (d * d - r * r).pow(0.5)
-                angle2 = if (r1.absoluteValue > r2.absoluteValue) {
-                    angle1 + r1.sign * atan2(r.absoluteValue, l)
-                } else {
-                    angle1 - r2.sign * atan2(r.absoluteValue, l)
-                }
-                val w = Euclidean2DSpace.vector(-cos(angle2), sin(angle2))
-                put(route, DubinsTangent(Circle2D(firstCircle.center, firstCircle.radius),
-                    secondCircle,
-                    firstObstacle,
-                    secondObstacle,
-                    LineSegment2D(
-                        firstCircle.center + w * r1,
-                        secondCircle.center + w * r2
-                    ),
-                    DubinsPath.toSimpleTypes(route))
-                )
-            } else {
-                throw Exception("Circles should not intersect")
-=======
             if (distance <= r) TODO("Intersecting circles are not supported yet")
             val l = sqrt(distance * distance - r * r)
             angle2 = if (r1.absoluteValue > r2.absoluteValue) {
                 angle1 + r1.sign * atan2(r.absoluteValue, l)
             } else {
                 angle1 - r2.sign * atan2(r.absoluteValue, l)
->>>>>>> db61f714
             }
             val w = vector(-cos(angle2), sin(angle2))
             put(
