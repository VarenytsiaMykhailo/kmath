# KMath

## [Unreleased]
### Added
- `fun` annotation for SAM interfaces in library
- Explicit `public` visibility for all public APIs
- Better trigonometric and hyperbolic functions for `AutoDiffField` (https://github.com/mipt-npm/kmath/pull/140)
- Automatic README generation for features (#139)
- Native support for `memory`, `core` and `dimensions`
- `kmath-ejml` to supply EJML SimpleMatrix wrapper (https://github.com/mipt-npm/kmath/pull/136)
- A separate `Symbol` entity, which is used for global unbound symbol.
- A `Symbol` indexing scope.
- Basic optimization API for Commons-math.
- Chi squared optimization for array-like data in CM
- `Fitting` utility object in prob/stat
- ND4J support module submitting `NDStructure` and `NDAlgebra` over `INDArray`
- Coroutine-deterministic Monte-Carlo scope with a random number generator
- Some minor utilities to `kmath-for-real`
- Generic operation result parameter to `MatrixContext`
- New `MatrixFeature` interfaces for matrix decompositions
- Basic Quaternion vector support in `kmath-complex`.

### Changed
- Package changed from `scientifik` to `space.kscience`
- Gradle version: 6.6 -> 6.8.2
- Minor exceptions refactor (throwing `IllegalArgumentException` by argument checks instead of `IllegalStateException`)
- `Polynomial` secondary constructor made function
- Kotlin version: 1.3.72 -> 1.4.30
- `kmath-ast` doesn't depend on heavy `kotlin-reflect` library
- Full autodiff refactoring based on `Symbol`
- `kmath-prob` renamed to `kmath-stat`
- Grid generators moved to `kmath-for-real`
- Use `Point<Double>` instead of specialized type in `kmath-for-real`
- Optimized dot product for buffer matrices moved to `kmath-for-real`
- EjmlMatrix context is an object
- Matrix LUP `inverse` renamed to `inverseWithLup`
- `NumericAlgebra` moved outside of regular algebra chain (`Ring` no longer implements it).
- Features moved to NDStructure and became transparent.
- Capitalization of LUP in many names changed to Lup.
- Refactored `NDStructure` algebra to be more simple, preferring under-the-hood conversion to explicit NDStructure types
- Refactor histograms. They are marked as prototype
- `Complex` and related features moved to a separate module `kmath-complex`
- Refactor AlgebraElement
<<<<<<< HEAD
- `symbol` method in `Algebra` renamed to `bindSymbol` to avoid ambiguity
=======
- Add `out` projection to `Buffer` generic
>>>>>>> ee4c3482

### Deprecated

### Removed
- `kmath-koma` module because it doesn't support Kotlin 1.4.
- Support of `legacy` JS backend (we will support only IR)
- `toGrid` method.
- Public visibility of `BufferAccessor2D`
- `Real` class

### Fixed
- `symbol` method in `MstExtendedField` (https://github.com/mipt-npm/kmath/pull/140)

### Security

## [0.1.4]

### Added
- Functional Expressions API
- Mathematical Syntax Tree, its interpreter and API
- String to MST parser (https://github.com/mipt-npm/kmath/pull/120)
- MST to JVM bytecode translator (https://github.com/mipt-npm/kmath/pull/94)
- FloatBuffer (specialized MutableBuffer over FloatArray)
- FlaggedBuffer to associate primitive numbers buffer with flags (to mark values infinite or missing, etc.)
- Specialized builder functions for all primitive buffers like `IntBuffer(25) { it + 1 }` (https://github.com/mipt-npm/kmath/pull/125)
- Interface `NumericAlgebra` where `number` operation is available to convert numbers to algebraic elements
- Inverse trigonometric functions support in ExtendedField (`asin`, `acos`, `atan`) (https://github.com/mipt-npm/kmath/pull/114)
- New space extensions: `average` and `averageWith`
- Local coding conventions
- Geometric Domains API in `kmath-core`
- Blocking chains in `kmath-coroutines`
- Full hyperbolic functions support and default implementations within `ExtendedField`
- Norm support for `Complex`

### Changed
- `readAsMemory` now has `throws IOException` in JVM signature.
- Several functions taking functional types were made `inline`.
- Several functions taking functional types now have `callsInPlace` contracts.
- BigInteger and BigDecimal algebra: JBigDecimalField has companion object with default math context; minor optimizations
- `power(T, Int)` extension function has preconditions and supports `Field<T>`
- Memory objects have more preconditions (overflow checking)
- `tg` function is renamed to `tan` (https://github.com/mipt-npm/kmath/pull/114)
- Gradle version: 6.3 -> 6.6
- Moved probability distributions to commons-rng and to `kmath-prob`

### Fixed
- Missing copy method in Memory implementation on JS (https://github.com/mipt-npm/kmath/pull/106)
- D3.dim value in `kmath-dimensions`
- Multiplication in integer rings in `kmath-core` (https://github.com/mipt-npm/kmath/pull/101)
- Commons RNG compatibility (https://github.com/mipt-npm/kmath/issues/93)
- Multiplication of BigInt by scalar<|MERGE_RESOLUTION|>--- conflicted
+++ resolved
@@ -41,11 +41,8 @@
 - Refactor histograms. They are marked as prototype
 - `Complex` and related features moved to a separate module `kmath-complex`
 - Refactor AlgebraElement
-<<<<<<< HEAD
 - `symbol` method in `Algebra` renamed to `bindSymbol` to avoid ambiguity
-=======
 - Add `out` projection to `Buffer` generic
->>>>>>> ee4c3482
 
 ### Deprecated
 
