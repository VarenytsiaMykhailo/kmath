--- conflicted
+++ resolved
@@ -38,11 +38,8 @@
 - Features moved to NDStructure and became transparent.
 - Capitalization of LUP in many names changed to Lup.
 - Refactored `NDStructure` algebra to be more simple, preferring under-the-hood conversion to explicit NDStructure types
-<<<<<<< HEAD
+- Refactor histograms. They are marked as prototype
 - `Complex` and related features moved to a separate module `kmath-complex`
-=======
-- Refactor histograms. They are marked as prototype
->>>>>>> 28240954
 
 ### Deprecated
 
