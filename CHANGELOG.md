# KMath

## [Unreleased]
### Added
- `fun` annotation for SAM interfaces in library
- Explicit `public` visibility for all public APIs
- Better trigonometric and hyperbolic functions for `AutoDiffField` (https://github.com/mipt-npm/kmath/pull/140).
- Automatic README generation for features (#139)
- Native support for `memory`, `core` and `dimensions`
<<<<<<< HEAD
- ND4J support module submitting `NDStructure` and `NDAlgebra` over `INDArray`.
- `kmath-ejml` to supply EJML SimpleMatrix wrapper (https://github.com/mipt-npm/kmath/pull/136).
=======
- `kmath-ejml` to supply EJML SimpleMatrix wrapper.
- A separate `Symbol` entity, which is used for global unbound symbol.
- A `Symbol` indexing scope.
- Basic optimization API for Commons-math.
- Chi squared optimization for array-like data in CM
- `Fitting` utility object in prob/stat
>>>>>>> 4b7bd3d1

### Changed
- Package changed from `scientifik` to `kscience.kmath`.
- Gradle version: 6.6 -> 6.7
- Minor exceptions refactor (throwing `IllegalArgumentException` by argument checks instead of `IllegalStateException`)
- `Polynomial` secondary constructor made function.
- Kotlin version: 1.3.72 -> 1.4.20-M1
- `kmath-ast` doesn't depend on heavy `kotlin-reflect` library.
- Full autodiff refactoring based on `Symbol`
- `kmath-prob` renamed to `kmath-stat`

### Deprecated

### Removed
- `kmath-koma` module because it doesn't support Kotlin 1.4.
- Support of `legacy` JS backend (we will support only IR)

### Fixed
- `symbol` method in `MstExtendedField` (https://github.com/mipt-npm/kmath/pull/140)

### Security

## [0.1.4]

### Added
- Functional Expressions API
- Mathematical Syntax Tree, its interpreter and API
- String to MST parser (https://github.com/mipt-npm/kmath/pull/120)
- MST to JVM bytecode translator (https://github.com/mipt-npm/kmath/pull/94)
- FloatBuffer (specialized MutableBuffer over FloatArray)
- FlaggedBuffer to associate primitive numbers buffer with flags (to mark values infinite or missing, etc.)
- Specialized builder functions for all primitive buffers like `IntBuffer(25) { it + 1 }` (https://github.com/mipt-npm/kmath/pull/125)
- Interface `NumericAlgebra` where `number` operation is available to convert numbers to algebraic elements
- Inverse trigonometric functions support in ExtendedField (`asin`, `acos`, `atan`) (https://github.com/mipt-npm/kmath/pull/114)
- New space extensions: `average` and `averageWith`
- Local coding conventions
- Geometric Domains API in `kmath-core`
- Blocking chains in `kmath-coroutines`
- Full hyperbolic functions support and default implementations within `ExtendedField`
- Norm support for `Complex`

### Changed
- `readAsMemory` now has `throws IOException` in JVM signature.
- Several functions taking functional types were made `inline`.
- Several functions taking functional types now have `callsInPlace` contracts.
- BigInteger and BigDecimal algebra: JBigDecimalField has companion object with default math context; minor optimizations
- `power(T, Int)` extension function has preconditions and supports `Field<T>`
- Memory objects have more preconditions (overflow checking)
- `tg` function is renamed to `tan` (https://github.com/mipt-npm/kmath/pull/114)
- Gradle version: 6.3 -> 6.6
- Moved probability distributions to commons-rng and to `kmath-prob`

### Fixed
- Missing copy method in Memory implementation on JS (https://github.com/mipt-npm/kmath/pull/106)
- D3.dim value in `kmath-dimensions`
- Multiplication in integer rings in `kmath-core` (https://github.com/mipt-npm/kmath/pull/101)
- Commons RNG compatibility (https://github.com/mipt-npm/kmath/issues/93)
- Multiplication of BigInt by scalar<|MERGE_RESOLUTION|>--- conflicted
+++ resolved
@@ -7,17 +7,13 @@
 - Better trigonometric and hyperbolic functions for `AutoDiffField` (https://github.com/mipt-npm/kmath/pull/140).
 - Automatic README generation for features (#139)
 - Native support for `memory`, `core` and `dimensions`
-<<<<<<< HEAD
-- ND4J support module submitting `NDStructure` and `NDAlgebra` over `INDArray`.
 - `kmath-ejml` to supply EJML SimpleMatrix wrapper (https://github.com/mipt-npm/kmath/pull/136).
-=======
-- `kmath-ejml` to supply EJML SimpleMatrix wrapper.
 - A separate `Symbol` entity, which is used for global unbound symbol.
 - A `Symbol` indexing scope.
 - Basic optimization API for Commons-math.
 - Chi squared optimization for array-like data in CM
 - `Fitting` utility object in prob/stat
->>>>>>> 4b7bd3d1
+- ND4J support module submitting `NDStructure` and `NDAlgebra` over `INDArray`.
 
 ### Changed
 - Package changed from `scientifik` to `kscience.kmath`.
