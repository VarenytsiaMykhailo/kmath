--- conflicted
+++ resolved
@@ -14,12 +14,9 @@
 - Chi squared optimization for array-like data in CM
 - `Fitting` utility object in prob/stat
 - ND4J support module submitting `NDStructure` and `NDAlgebra` over `INDArray`.
-<<<<<<< HEAD
-- Basic Quaternion vector support.
-=======
 - Coroutine-deterministic Monte-Carlo scope with a random number generator.
 - Some minor utilities to `kmath-for-real`.
->>>>>>> c21e761a
+- Basic Quaternion vector support.
 
 ### Changed
 - Package changed from `scientifik` to `kscience.kmath`.
