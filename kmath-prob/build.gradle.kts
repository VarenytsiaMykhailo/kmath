plugins { id("ru.mipt.npm.mpp") }

kotlin.sourceSets {
<<<<<<< HEAD
    commonMain.get().dependencies { api(project(":kmath-coroutines")) }

    jvmMain.get().dependencies {
        api("org.apache.commons:commons-rng-sampling:1.3")
        api("org.apache.commons:commons-rng-simple:1.3")
=======
    commonMain {
        dependencies {
            api(project(":kmath-coroutines"))
        }
    }

    jvmMain {
        dependencies {
            api("org.apache.commons:commons-rng-sampling:1.3")
            api("org.apache.commons:commons-rng-simple:1.3")
        }
>>>>>>> 8014b3df
    }
}<|MERGE_RESOLUTION|>--- conflicted
+++ resolved
@@ -1,13 +1,8 @@
-plugins { id("ru.mipt.npm.mpp") }
+plugins {
+    id("ru.mipt.npm.mpp")
+}
 
 kotlin.sourceSets {
-<<<<<<< HEAD
-    commonMain.get().dependencies { api(project(":kmath-coroutines")) }
-
-    jvmMain.get().dependencies {
-        api("org.apache.commons:commons-rng-sampling:1.3")
-        api("org.apache.commons:commons-rng-simple:1.3")
-=======
     commonMain {
         dependencies {
             api(project(":kmath-coroutines"))
@@ -19,6 +14,5 @@
             api("org.apache.commons:commons-rng-sampling:1.3")
             api("org.apache.commons:commons-rng-simple:1.3")
         }
->>>>>>> 8014b3df
     }
 }