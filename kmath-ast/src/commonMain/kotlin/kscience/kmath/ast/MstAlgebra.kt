--- conflicted
+++ resolved
@@ -9,19 +9,11 @@
     public override fun number(value: Number): MST.Numeric = MST.Numeric(value)
     public override fun symbol(value: String): MST.Symbolic = MST.Symbolic(value)
 
-<<<<<<< HEAD
-    public override fun unaryOperation(operation: String, arg: MST): MST.Unary =
-        MST.Unary(operation, arg)
-
-    public override fun binaryOperation(operation: String, left: MST, right: MST): MST.Binary =
-        MST.Binary(operation, left, right)
-=======
     public override fun unaryOperationFunction(operation: String): (arg: MST) -> MST.Unary =
         { arg -> MST.Unary(operation, arg) }
 
     public override fun binaryOperationFunction(operation: String): (left: MST, right: MST) -> MST.Binary =
         { left, right -> MST.Binary(operation, left, right) }
->>>>>>> ac030685
 }
 
 /**
@@ -32,18 +24,6 @@
 
     public override fun number(value: Number): MST.Numeric = MstAlgebra.number(value)
     public override fun symbol(value: String): MST.Symbolic = MstAlgebra.symbol(value)
-<<<<<<< HEAD
-    public override fun add(a: MST, b: MST): MST.Binary = binaryOperation(SpaceOperations.PLUS_OPERATION, a, b)
-
-    public override fun multiply(a: MST, k: Number): MST.Binary =
-        binaryOperation(RingOperations.TIMES_OPERATION, a, number(k))
-
-    public override fun binaryOperation(operation: String, left: MST, right: MST): MST.Binary =
-        MstAlgebra.binaryOperation(operation, left, right)
-
-    public override fun unaryOperation(operation: String, arg: MST): MST.Unary =
-        MstAlgebra.unaryOperation(operation, arg)
-=======
     public override fun add(a: MST, b: MST): MST.Binary = binaryOperationFunction(SpaceOperations.PLUS_OPERATION)(a, b)
     public override operator fun MST.unaryPlus(): MST.Unary = unaryOperationFunction(SpaceOperations.PLUS_OPERATION)(this)
     public override operator fun MST.unaryMinus(): MST.Unary = unaryOperationFunction(SpaceOperations.MINUS_OPERATION)(this)
@@ -59,7 +39,6 @@
 
     public override fun unaryOperationFunction(operation: String): (arg: MST) -> MST.Unary =
         MstAlgebra.unaryOperationFunction(operation)
->>>>>>> ac030685
 }
 
 /**
@@ -75,14 +54,6 @@
     public override fun symbol(value: String): MST.Symbolic = MstSpace.symbol(value)
     public override fun add(a: MST, b: MST): MST.Binary = MstSpace.add(a, b)
     public override fun multiply(a: MST, k: Number): MST.Binary = MstSpace.multiply(a, k)
-<<<<<<< HEAD
-    public override fun multiply(a: MST, b: MST): MST.Binary = binaryOperation(RingOperations.TIMES_OPERATION, a, b)
-
-    public override fun binaryOperation(operation: String, left: MST, right: MST): MST.Binary =
-        MstSpace.binaryOperation(operation, left, right)
-
-    public override fun unaryOperation(operation: String, arg: MST): MST.Unary = MstSpace.unaryOperation(operation, arg)
-=======
     public override fun multiply(a: MST, b: MST): MST.Binary = binaryOperationFunction(RingOperations.TIMES_OPERATION)(a, b)
     public override operator fun MST.unaryPlus(): MST.Unary = MstSpace { +this@unaryPlus }
     public override operator fun MST.unaryMinus(): MST.Unary = MstSpace { -this@unaryMinus }
@@ -93,7 +64,6 @@
 
     public override fun unaryOperationFunction(operation: String): (arg: MST) -> MST.Unary =
         MstAlgebra.unaryOperationFunction(operation)
->>>>>>> ac030685
 }
 
 /**
@@ -119,11 +89,7 @@
     public override fun binaryOperationFunction(operation: String): (left: MST, right: MST) -> MST.Binary =
         MstRing.binaryOperationFunction(operation)
 
-<<<<<<< HEAD
-    public override fun unaryOperation(operation: String, arg: MST): MST.Unary = MstRing.unaryOperation(operation, arg)
-=======
     public override fun unaryOperationFunction(operation: String): (arg: MST) -> MST.Unary = MstRing.unaryOperationFunction(operation)
->>>>>>> ac030685
 }
 
 /**
@@ -137,21 +103,6 @@
         get() = MstField.one
 
     public override fun symbol(value: String): MST.Symbolic = MstField.symbol(value)
-<<<<<<< HEAD
-    public override fun number(value: Number): MST.Numeric = MstField.number(value)
-    public override fun sin(arg: MST): MST.Unary = unaryOperation(TrigonometricOperations.SIN_OPERATION, arg)
-    public override fun cos(arg: MST): MST.Unary = unaryOperation(TrigonometricOperations.COS_OPERATION, arg)
-    public override fun tan(arg: MST): MST.Unary = unaryOperation(TrigonometricOperations.TAN_OPERATION, arg)
-    public override fun asin(arg: MST): MST.Unary = unaryOperation(TrigonometricOperations.ASIN_OPERATION, arg)
-    public override fun acos(arg: MST): MST.Unary = unaryOperation(TrigonometricOperations.ACOS_OPERATION, arg)
-    public override fun atan(arg: MST): MST.Unary = unaryOperation(TrigonometricOperations.ATAN_OPERATION, arg)
-    public override fun sinh(arg: MST): MST.Unary = unaryOperation(HyperbolicOperations.SINH_OPERATION, arg)
-    public override fun cosh(arg: MST): MST.Unary = unaryOperation(HyperbolicOperations.COSH_OPERATION, arg)
-    public override fun tanh(arg: MST): MST.Unary = unaryOperation(HyperbolicOperations.TANH_OPERATION, arg)
-    public override fun asinh(arg: MST): MST.Unary = unaryOperation(HyperbolicOperations.ASINH_OPERATION, arg)
-    public override fun acosh(arg: MST): MST.Unary = unaryOperation(HyperbolicOperations.ACOSH_OPERATION, arg)
-    public override fun atanh(arg: MST): MST.Unary = unaryOperation(HyperbolicOperations.ATANH_OPERATION, arg)
-=======
     public override fun sin(arg: MST): MST.Unary = unaryOperationFunction(TrigonometricOperations.SIN_OPERATION)(arg)
     public override fun cos(arg: MST): MST.Unary = unaryOperationFunction(TrigonometricOperations.COS_OPERATION)(arg)
     public override fun tan(arg: MST): MST.Unary = unaryOperationFunction(TrigonometricOperations.TAN_OPERATION)(arg)
@@ -164,24 +115,10 @@
     public override fun asinh(arg: MST): MST.Unary = unaryOperationFunction(HyperbolicOperations.ASINH_OPERATION)(arg)
     public override fun acosh(arg: MST): MST.Unary = unaryOperationFunction(HyperbolicOperations.ACOSH_OPERATION)(arg)
     public override fun atanh(arg: MST): MST.Unary = unaryOperationFunction(HyperbolicOperations.ATANH_OPERATION)(arg)
->>>>>>> ac030685
     public override fun add(a: MST, b: MST): MST.Binary = MstField.add(a, b)
     public override fun multiply(a: MST, k: Number): MST.Binary = MstField.multiply(a, k)
     public override fun multiply(a: MST, b: MST): MST.Binary = MstField.multiply(a, b)
     public override fun divide(a: MST, b: MST): MST.Binary = MstField.divide(a, b)
-<<<<<<< HEAD
-
-    public override fun power(arg: MST, pow: Number): MST.Binary =
-        binaryOperation(PowerOperations.POW_OPERATION, arg, number(pow))
-
-    public override fun exp(arg: MST): MST.Unary = unaryOperation(ExponentialOperations.EXP_OPERATION, arg)
-    public override fun ln(arg: MST): MST.Unary = unaryOperation(ExponentialOperations.LN_OPERATION, arg)
-
-    public override fun binaryOperation(operation: String, left: MST, right: MST): MST.Binary =
-        MstField.binaryOperation(operation, left, right)
-
-    public override fun unaryOperation(operation: String, arg: MST): MST.Unary = MstField.unaryOperation(operation, arg)
-=======
     public override operator fun MST.unaryPlus(): MST.Unary = MstField { +this@unaryPlus }
     public override operator fun MST.unaryMinus(): MST.Unary = MstField { -this@unaryMinus }
     public override operator fun MST.minus(b: MST): MST.Binary = MstField { this@minus - b }
@@ -196,5 +133,4 @@
         MstField.binaryOperationFunction(operation)
 
     public override fun unaryOperationFunction(operation: String): (arg: MST) -> MST.Unary = MstField.unaryOperationFunction(operation)
->>>>>>> ac030685
 }