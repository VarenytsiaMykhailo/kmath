<<<<<<< HEAD
=======
/*
 * Copyright 2018-2021 KMath contributors.
 * Use of this source code is governed by the Apache 2.0 license that can be found in the license/LICENSE.txt file.
 */

import ru.mipt.npm.gradle.Maturity

>>>>>>> 77a3db56
plugins {
    kotlin("multiplatform")
    id("ru.mipt.npm.gradle.common")
}

kotlin.js {
    nodejs {
        testTask {
            useMocha().timeout = "0"
        }
    }

    browser {
        testTask {
            useMocha().timeout = "0"
        }
    }
}

kotlin.sourceSets {
    commonMain {
        dependencies {
            api(project(":kmath-core"))
        }
    }

    commonTest {
        dependencies {
            implementation(project(":kmath-complex"))
        }
    }

    jsMain {
        dependencies {
            implementation(npm("astring", "1.7.0"))
        }
    }

    jvmMain {
        dependencies {
            api("com.github.h0tk3y.betterParse:better-parse:0.4.1")
            implementation("org.ow2.asm:asm:9.1")
            implementation("org.ow2.asm:asm-commons:9.1")
        }
    }
}

//Workaround for https://github.com/Kotlin/dokka/issues/1455
tasks.dokkaHtml {
    dependsOn(tasks.build)
}

readme {
    maturity = ru.mipt.npm.gradle.Maturity.PROTOTYPE
    propertyByTemplate("artifact", rootProject.file("docs/templates/ARTIFACT-TEMPLATE.md"))

    feature(
        id = "expression-language",
        description = "Expression language and its parser",
        ref = "src/jvmMain/kotlin/space/kscience/kmath/ast/parser.kt"
    )

    feature(
        id = "mst",
        description = "MST (Mathematical Syntax Tree) as expression language's syntax intermediate representation",
        ref = "src/commonMain/kotlin/space/kscience/kmath/ast/MST.kt"
    )

    feature(
        id = "mst-building",
        description = "MST building algebraic structure",
        ref = "src/commonMain/kotlin/space/kscience/kmath/ast/MstAlgebra.kt"
    )

    feature(
        id = "mst-interpreter",
        description = "MST interpreter",
        ref = "src/commonMain/kotlin/space/kscience/kmath/ast/MST.kt"
    )

    feature(
        id = "mst-jvm-codegen",
        description = "Dynamic MST to JVM bytecode compiler",
        ref = "src/jvmMain/kotlin/space/kscience/kmath/asm/asm.kt"
    )

    feature(
        id = "mst-js-codegen",
        description = "Dynamic MST to JS compiler",
        ref = "src/jsMain/kotlin/space/kscience/kmath/estree/estree.kt"
    )
}<|MERGE_RESOLUTION|>--- conflicted
+++ resolved
@@ -1,5 +1,3 @@
-<<<<<<< HEAD
-=======
 /*
  * Copyright 2018-2021 KMath contributors.
  * Use of this source code is governed by the Apache 2.0 license that can be found in the license/LICENSE.txt file.
@@ -7,7 +5,6 @@
 
 import ru.mipt.npm.gradle.Maturity
 
->>>>>>> 77a3db56
 plugins {
     kotlin("multiplatform")
     id("ru.mipt.npm.gradle.common")
@@ -61,7 +58,7 @@
 }
 
 readme {
-    maturity = ru.mipt.npm.gradle.Maturity.PROTOTYPE
+    maturity = Maturity.PROTOTYPE
     propertyByTemplate("artifact", rootProject.file("docs/templates/ARTIFACT-TEMPLATE.md"))
 
     feature(
