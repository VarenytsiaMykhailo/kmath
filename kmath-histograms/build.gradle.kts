--- conflicted
+++ resolved
@@ -2,40 +2,9 @@
     `multiplatform-config`
 }
 
-<<<<<<< HEAD
-kotlin {
-    jvm()
-    js()
-
-    sourceSets {
-
-        val commonMain by getting {
-            dependencies {
-                api(project(":kmath-core"))
-            }
-        }
-        val commonTest by getting {
-            dependencies {
-                implementation(kotlin("test-common"))
-                implementation(kotlin("test-annotations-common"))
-            }
-        }
-        val jvmTest by getting {
-            dependencies {
-                implementation(kotlin("test"))
-                implementation(kotlin("test-junit"))
-            }
-        }
-        val jsTest by getting {
-            dependencies {
-                implementation(kotlin("test-js"))
-            }
-        }
-=======
 // Just an example how we can collapse nested DSL for simple declarations
 kotlin.sourceSets.commonMain {
     dependencies {
         api(project(":kmath-core"))
->>>>>>> 3de3ff02
     }
 }