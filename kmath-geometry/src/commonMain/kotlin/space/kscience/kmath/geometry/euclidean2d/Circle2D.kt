/*
 * Copyright 2018-2023 KMath contributors.
 * Use of this source code is governed by the Apache 2.0 license that can be found in the license/LICENSE.txt file.
 */

package space.kscience.kmath.geometry.euclidean2d

import kotlinx.serialization.Serializable
import space.kscience.kmath.geometry.Vector2D
import kotlin.math.PI


public interface Circle2D<T>{
    public val center: Vector2D<T>
    public val radius: Double
}

public val Circle2D<*>.circumference: Double get() = radius * 2 * PI

/**
 * A circle in 2D space
 */
@Serializable
<<<<<<< HEAD
public data class Circle2D(
    @Serializable(Float64Space2D.VectorSerializer::class) public val center: DoubleVector2D,
    public val radius: Double,
)
=======
public data class Float64Circle2D(
    @Serializable(Float64Space2D.VectorSerializer::class) override val center: Float64Vector2D,
    override val radius: Double
): Circle2D<Double>
>>>>>>> a84f1e15

public fun Circle2D(center: Float64Vector2D, radius: Double): Circle2D<Double> = Float64Circle2D(center, radius)

<|MERGE_RESOLUTION|>--- conflicted
+++ resolved
@@ -21,17 +21,10 @@
  * A circle in 2D space
  */
 @Serializable
-<<<<<<< HEAD
-public data class Circle2D(
-    @Serializable(Float64Space2D.VectorSerializer::class) public val center: DoubleVector2D,
-    public val radius: Double,
-)
-=======
 public data class Float64Circle2D(
     @Serializable(Float64Space2D.VectorSerializer::class) override val center: Float64Vector2D,
     override val radius: Double
 ): Circle2D<Double>
->>>>>>> a84f1e15
 
 public fun Circle2D(center: Float64Vector2D, radius: Double): Circle2D<Double> = Float64Circle2D(center, radius)
 
