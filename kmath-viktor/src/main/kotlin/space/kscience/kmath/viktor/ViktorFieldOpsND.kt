--- conflicted
+++ resolved
@@ -32,11 +32,7 @@
     override val elementAlgebra: Float64Field get() = Float64Field
 
     @OptIn(UnsafeKMathAPI::class)
-<<<<<<< HEAD
-    override fun mutableStructureND(shape: ShapeND, initializer: DoubleField.(IntArray) -> Double): ViktorStructureND =
-=======
-    override fun structureND(shape: ShapeND, initializer: Float64Field.(IntArray) -> Double): ViktorStructureND =
->>>>>>> efb853c1
+    override fun mutableStructureND(shape: ShapeND, initializer: Float64Field.(IntArray) -> Double): ViktorStructureND =
         F64Array(*shape.asArray()).apply {
             ColumnStrides(shape).asSequence().forEach { index ->
                 set(value = Float64Field.initializer(index), indices = index)
